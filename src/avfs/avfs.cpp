// avfs.cpp : Avisynth Virtual File System
//
// Avisynth v2.5.  Copyright 2008 Ben Rudiak-Gould et al.
// http://www.avisynth.org

// This program is free software; you can redistribute it and/or modify
// it under the terms of the GNU General Public License as published by
// the Free Software Foundation; either version 2 of the License, or
// (at your option) any later version.
//
// This program is distributed in the hope that it will be useful,
// but WITHOUT ANY WARRANTY; without even the implied warranty of
// MERCHANTABILITY or FITNESS FOR A PARTICULAR PURPOSE.  See the
// GNU General Public License for more details.
//
// You should have received a copy of the GNU General Public License
// along with this program; if not, write to the Free Software
// Foundation, Inc., 675 Mass Ave, Cambridge, MA 02139, USA, or visit
// http://www.gnu.org/copyleft/gpl.html .
//
// Linking Avisynth statically or dynamically with other modules is making a
// combined work based on Avisynth.  Thus, the terms and conditions of the GNU
// General Public License cover the whole combination.
//
// As a special exception, the copyright holders of Avisynth give you
// permission to link Avisynth with independent modules that communicate with
// Avisynth solely through the interfaces defined in avisynth.h, regardless of the license
// terms of these independent modules, and to copy and distribute the
// resulting combined work under terms of your choice, provided that
// every copy of the combined work is accompanied by a complete copy of
// the source code of Avisynth (the version of Avisynth used to produce the
// combined work), being distributed under the terms of the GNU General
// Public License plus this exception.  An independent module is a module
// which is not derived from or based on Avisynth, such as 3rd-party filters,
// import and export plugins, or graphical user interfaces.


#include "avfsincludes.h"

#define WIN32_LEAN_AND_MEAN		// Exclude rarely-used stuff from Windows headers
#define NOMINMAX
#include <windows.h>

namespace avs {
    const AVS_Linkage *AVS_linkage = nullptr;
}

/*---------------------------------------------------------
---------------------------------------------------------*/

typedef avs::IScriptEnvironment* (__stdcall *ICreateScriptEnvironment)(int version);

class Avisynther final:
   public Avisynther_
{
  int references = 1;

  // Function pointer
  ICreateScriptEnvironment CreateScriptEnvironment = nullptr;

  // Avisynth.dll
  HMODULE hlib = nullptr;

<<<<<<< HEAD
  IScriptEnvironment* env = nullptr;
=======
  avs::IScriptEnvironment* env;
>>>>>>> 95015d36

  bool enable_v210 = false;

<<<<<<< HEAD
  PClip *clip = nullptr;

  std::wstring errText;

  VideoInfo vi = {};
=======
  avs::PClip *clip;

  std::wstring errText;

  avs::VideoInfo vi;
>>>>>>> 95015d36

  std::string lastStringValue;

  std::vector<uint8_t> packedFrame;

  // Frame read ahead.
  HANDLE fraThread = nullptr;
  CRITICAL_SECTION fraMutex;
  HANDLE fraResumeEvent;
  HANDLE fraSuspendedEvent;
  int fraPosition = 0;
  int fraEndPosition = 0;
  int fraSuspendCount = 0;
  enum { fraDefaultFrameCount = 0 };
  enum { fraMaxFrameCount = 100 };
  int fraFrameCount = 0;
  enum { fraMaxResumeDelay = 1000 };
  enum { fraDefaultResumeDelay = 10 };
  int fraResumeDelay = 0;

  // Cache last accessed frame, to reduce interference with read-ahead.
<<<<<<< HEAD
  int lastPosition = -1;
  PVideoFrame *lastFrame = nullptr;
=======
  int lastPosition;
  avs::PVideoFrame *lastFrame;
>>>>>>> 95015d36

  // Exception protected take a copy of the current error message
  void setError(const char *text, const wchar_t *alt = 0);

  // Retrieve the current avisynth error message
  const wchar_t* getError();

  // Exception protected refresh the IScriptEnvironment
  int/*error*/ newEnv();

  // Exception protected IScriptEnvironment->Invoke()
  avs::AVSValue Invoke(const char* name, const avs::AVSValue &args, const char * const * arg_names = nullptr);

  // (Re)Open the Script File
  int/*error*/ Import(const wchar_t* szScriptName);

  // Print the VideoInfo contents to the log file.
  void reportFormat(AvfsLog_* log);

  // Thread to read frames in background to better utilize multi core
  // systems.
  void FraThreadMain();
  static DWORD __stdcall FraThreadMainThunk(void* param);

public:
  int BitsPerPixel();
  int BMPSize();
  uint8_t *GetPackedFrame();

  // Exception protected clip->GetAudio()
  bool/*success*/ GetAudio(AvfsLog_* log, void* buf, __int64 start, unsigned count);

  // Exception protected PVideoFrame->GetFrame()
  avs::PVideoFrame GetFrame(AvfsLog_* log, int n, bool *success=0);

  // Readonly reference to VideoInfo
  VideoInfoAdapter GetVideoInfo();

  // Read value of string variable from script. Returned pointer
  // is valid until next call, so copy if you need it long term.
  const char* GetVarAsString(const char* varName, const char* defVal);
  bool GetVarAsBool(const char* varName, bool defVal);
  int GetVarAsInt(const char* varName, int defVal);

  // Suspend/resume frame read ahead as necessary for
  // performance optimization.
  void FraSuspend();
  void FraResume();

  Avisynther(void);
  ~Avisynther(void);
  int/*error*/ Init(AvfsLog_* log,AvfsVolume_* volume);
  void AddRef(void);
  void Release(void);
};

/*---------------------------------------------------------
---------------------------------------------------------*/

// (Re)Open the Script File
int/*error*/ Avisynther::Import(const wchar_t* wszScriptName)
{
  int error = ERROR_OUTOFMEMORY;
  std::string szScriptName = utf16_to_utf8(wszScriptName);
  if(!szScriptName.empty())
  {
    // Get a fresh IScriptEnvironment
    error = newEnv();

    if(!error)
    {
      // Do we have utf8 filename support?
        avs::AVSValue invUtf8[2]{ szScriptName.c_str(), true };
      const char *arg_names[] = { nullptr, "utf8" };
      avs::AVSValue var = Invoke("Import", avs::AVSValue(invUtf8, 2), arg_names);
      if (!var.Defined())
        var = Invoke("Import", szScriptName.c_str());

      if (var.Defined()) {
        if (var.IsClip()) {
          // Add a Cache to the graph
          var = Invoke("Cache", var);

          *clip = var.AsClip();

          if (*clip) {
            vi = (*clip)->GetVideoInfo();
          }

          enable_v210 = GetVarAsBool("enable_v210", false) && (vi.IsColorSpace(avs::VideoInfo::CS_YUV422P10) || vi.IsColorSpace(avs::VideoInfo::CS_YUVA422P10));

          if (!HasSupportedFourCC(VideoInfoAdapter(&vi, this, enable_v210).pixel_format)) {
              setError("AVFS module doesn't support output of the current format");
              error = ERROR_ACCESS_DENIED;
          }

          packedFrame.clear();
          packedFrame.resize(BMPSize());
        }
        else {
          setError("The script's return value was not a video clip.");
          error = ERROR_ACCESS_DENIED;
        }
      }
      else {
        error = ERROR_ACCESS_DENIED;
      }

    }
  }
  return error;
}

/*---------------------------------------------------------
---------------------------------------------------------*/

void Avisynther::reportFormat(AvfsLog_* log)
{
  if (vi.HasVideo()) {
    log->Print(L"Video stream :-\n");

    int msLen = (int)(1000.0 * vi.num_frames * vi.fps_denominator / vi.fps_numerator);
    log->Printf(L"  Duration: %8d frames, %02d:%02d:%02d.%03d\n", vi.num_frames,
                          (msLen/(60*60*1000)), (msLen/(60*1000))%60 ,(msLen/1000)%60, msLen%1000); 
    const char* c_space = "";
    if      (vi.IsYV12())  c_space = "YV12";
    else if (vi.IsYV16())  c_space = "YV16";
    else if (vi.IsYV24())  c_space = "YV24";
    else if (vi.IsYV411()) c_space = "YV411";
    else if (vi.IsY8())    c_space = "Y8";
    else if (vi.IsYUY2())  c_space = "YUY2";
    else if (vi.IsRGB32()) c_space = "RGB32";
    else if (vi.IsRGB24()) c_space = "RGB24";

    log->Printf(L"  ColorSpace: %hs\n", c_space);

    log->Printf(L"  Width:%4d pixels, Height:%4d pixels.\n", vi.width, vi.height);

    log->Printf(L"  Frames per second: %7.4f (%u/%u)\n", (double)vi.fps_numerator/vi.fps_denominator,
                                                        vi.fps_numerator, vi.fps_denominator);
    log->Printf(L"  FieldBased (Separated) Video: %hs\n", vi.IsFieldBased() ? "Yes" : "No");

    try {
      log->Printf(L"  Parity: %hs field first.\n", ((*clip)->GetParity(0) ? "Top" : "Bottom"));
    }
    catch (...) { }

    const char* s_parity;
    if (vi.IsTFF() && vi.IsBFF())
      s_parity="Invalid";
    else if (vi.IsTFF())
      s_parity="Assumed Top Field First";
    else if (vi.IsBFF())
      s_parity="Assumed Bottom Field First";
    else
      s_parity="Unspecified";
    log->Printf(L"  Field order: %hs\n", s_parity);
  }
  else
    log->Print(L"No video stream.\n");

  if (vi.HasAudio()) {
    log->Print(L"Audio stream :-\n");

    int msLen = (int)(1000.0 * vi.num_audio_samples / vi.audio_samples_per_second);
    log->Printf(L"  Audio length: %I64u samples. %02d:%02d:%02d.%03d\n", vi.num_audio_samples,
                          (msLen/(60*60*1000)), (msLen/(60*1000))%60, (msLen/1000)%60, msLen%1000);
    log->Printf(L"  Samples Per Second: %5d\n", vi.audio_samples_per_second);
    log->Printf(L"  Audio Channels: %-8d\n", vi.AudioChannels());

    const char* s_type = "";
    if      (vi.SampleType()==avs::SAMPLE_INT8)  s_type = "Integer 8 bit";
    else if (vi.SampleType()==avs::SAMPLE_INT16) s_type = "Integer 16 bit";
    else if (vi.SampleType()==avs::SAMPLE_INT24) s_type = "Integer 24 bit";
    else if (vi.SampleType()==avs::SAMPLE_INT32) s_type = "Integer 32 bit";
    else if (vi.SampleType()==avs::SAMPLE_FLOAT) s_type = "Float 32 bit";
    log->Printf(L"  Sample Type: %hs\n", s_type);
  } else {
    log->Print(L"No audio stream.\n");
  }

}

/*---------------------------------------------------------
---------------------------------------------------------*/
void Avisynther::FraThreadMain()
{
  int position;

  EnterCriticalSection(&fraMutex);
  // Destructor logic sets max suspend count to signal
  // thread to exit.
  while (fraSuspendCount != INT_MAX) {

    if (fraSuspendCount > 0 || fraPosition == fraEndPosition) {
      ResetEvent(fraResumeEvent);
      // Signal any waiting thread that the ra thread is
      // suspended, so OK to use env.
      SetEvent(fraSuspendedEvent);
      LeaveCriticalSection(&fraMutex);
      // Wait until more ra is necessary.
      WaitForSingleObject(fraResumeEvent,INFINITE);
      // Delay resuming read ahead a bit, to avoid slowing
      // down sequential reads.
      Sleep(fraResumeDelay);
      EnterCriticalSection(&fraMutex);
    }
    else {
      ResetEvent(fraSuspendedEvent);
      position = fraPosition;
      fraPosition ++;
      LeaveCriticalSection(&fraMutex);

      // Read the next frame and release it. Might be better
      // to hold the reference, but the MRU caching in avisynth
      // is enough for reasonable read ahead depths.
      try {
          avs::PVideoFrame frame = (*clip)->GetFrame(position, env);
      }
      catch (...) { }

      EnterCriticalSection(&fraMutex);
    }
  }
  LeaveCriticalSection(&fraMutex);
}

DWORD __stdcall Avisynther::FraThreadMainThunk(void* param)
{
  static_cast<Avisynther*>(param)->FraThreadMain();
  return 0;
}

/*---------------------------------------------------------
---------------------------------------------------------*/

void Avisynther::FraSuspend()
{
  if (fraThread) {
    EnterCriticalSection(&fraMutex);
    fraSuspendCount ++;
    LeaveCriticalSection(&fraMutex);
    WaitForSingleObject(fraSuspendedEvent,INFINITE);
  }
}

/*---------------------------------------------------------
---------------------------------------------------------*/

void Avisynther::FraResume()
{
  if (fraThread) {
    EnterCriticalSection(&fraMutex);
    ASSERT(fraSuspendCount);
    fraSuspendCount --;
    if (fraSuspendCount == 0 && fraEndPosition > fraPosition) {
      SetEvent(fraResumeEvent);
    }
    LeaveCriticalSection(&fraMutex);
  }
}

/*---------------------------------------------------------
---------------------------------------------------------*/

// Exception protected clip->GetAudio()
bool/*success*/ Avisynther::GetAudio(AvfsLog_* log, void* buf, __int64 start, unsigned count) {

  FraSuspend();

  bool success = false;
  if (*clip) {
    if (vi.HasAudio()) {
      try {
        (*clip)->GetAudio(buf, start, (__int64)count, env);
        success = true;
      }
      catch(avs::AvisynthError &err) {
        setError(err.msg, L"GetAudio: AvisynthError.msg corrupted.");
      }
      catch (...) {
        setError("GetAudio: Unknown exception.");
      }
    }
  }
  if(!success)
  {
    log->Line(getError());
  }

  FraResume();
  return success;
}

/*---------------------------------------------------------
---------------------------------------------------------*/

static int NumPlanes(const avs::VideoInfo &vi) {
    if (vi.IsPlanar() && (vi.IsYUV() || vi.IsRGB()))
        return 3;
    else
        return 1;
}

static const BYTE *GetReadPtr(avs::PVideoFrame &f, const avs::VideoInfo &vi, int plane) {
    if (!vi.IsPlanar())
        return f->GetReadPtr();
    else if (vi.IsYUV() || vi.IsY() || vi.IsY8())
        return f->GetReadPtr(plane == 0 ? avs::PLANAR_Y : (plane == 1 ? avs::PLANAR_U : avs::PLANAR_V));
    else if (vi.IsRGB())
        return f->GetReadPtr(plane == 0 ? avs::PLANAR_R : (plane == 1 ? avs::PLANAR_G : avs::PLANAR_B));
    else
        return nullptr;
}

static int GetStride(avs::PVideoFrame &f, const avs::VideoInfo &vi, int plane) {
    if (!vi.IsPlanar())
        return f->GetPitch();
    else if (vi.IsYUV() || vi.IsY() || vi.IsY8())
        return f->GetPitch(plane == 0 ? avs::PLANAR_Y : (plane == 1 ? avs::PLANAR_U : avs::PLANAR_V));
    else if (vi.IsRGB())
        return f->GetPitch(plane == 0 ? avs::PLANAR_R : (plane == 1 ? avs::PLANAR_G : avs::PLANAR_B));
    else
        return 0;
}

static int BytesPerSample(const avs::VideoInfo &vi) {
    if (vi.IsRGB32())
        return 4;
    else if (vi.IsYUY2())
        return 2;
    else
        return std::max(1, vi.ComponentSize());
}

static int GetSubSamplingH(const avs::VideoInfo &vi, int plane) {
    if (vi.IsYUV() && vi.IsPlanar() && plane > 0)
        return vi.GetPlaneHeightSubsampling(plane == 1 ? avs::PLANAR_U : avs::PLANAR_V);
    else
        return 0;
}

static int GetSubSamplingW(const avs::VideoInfo &vi, int plane) {
    if (vi.IsYUV() && vi.IsPlanar() && plane > 0)
        return vi.GetPlaneWidthSubsampling(plane == 1 ? avs::PLANAR_U : avs::PLANAR_V);
    else
        return 0;
}

static int GetFrameHeight(const avs::VideoInfo &vi, int plane) {
    return vi.height >> GetSubSamplingH(vi, plane);
}

static int GetFrameWidth(const avs::VideoInfo &vi, int plane) {
    return vi.width >> GetSubSamplingW(vi, plane);
}

// Exception protected PVideoFrame->GetFrame()
avs::PVideoFrame Avisynther::GetFrame(AvfsLog_* log, int n, bool *_success) {

  avs::PVideoFrame f;
  bool success = false;

  if (n == lastPosition) {
    f = *lastFrame;
    success = true;
  }
  else {

    FraSuspend();

    lastPosition = -1;
    *lastFrame = nullptr;

    if (*clip) {
      if (vi.HasVideo()) {
        try {
          f = (*clip)->GetFrame(n, env);
          success = true;
          int id = GetVideoInfo().pixel_format;
          
          if (NeedsPacking(id)) {
              p2p_buffer_param p = {};
              p.width = vi.width;
              p.height = vi.height;
              p.dst[0] = packedFrame.data();
              // Used by most
              p.dst_stride[0] = p.width * 4 * BytesPerSample(vi);

              for (int plane = 0; plane < NumPlanes(vi); plane++) {
                  p.src[plane] = GetReadPtr(f, vi, plane);
                  p.src_stride[plane] = GetStride(f, vi, plane);
              }

              if (id == pfRGB24) {
                  p.packing = p2p_argb32_le;
                  for (int plane = 0; plane < 3; plane++) {
                      p.src[plane] = GetReadPtr(f, vi, plane) + GetStride(f, vi, plane) * (GetFrameHeight(vi, plane) - 1);
                      p.src_stride[plane] = -GetStride(f, vi, plane);
                  }
                  p2p_pack_frame(&p, P2P_ALPHA_SET_ONE);
              } else if (id == pfRGB30) {
                  p.packing = p2p_rgb30_be;
                  p.dst_stride[0] = ((p.width + 63) / 64) * 256;
                  p2p_pack_frame(&p, P2P_ALPHA_SET_ONE);
              } else if (id == pfRGB48) {
                  p.packing = p2p_argb64_be;
                  p2p_pack_frame(&p, P2P_ALPHA_SET_ONE);
              } else if (id == pfYUV444P10) {
                  p.packing = p2p_y410_le;
                  p.dst_stride[0] = p.width * 2 * BytesPerSample(vi);
                  p2p_pack_frame(&p, P2P_ALPHA_SET_ONE);
              } else if (id == pfYUV444P16) {
                  p.packing = p2p_y416_le;
                  p2p_pack_frame(&p, P2P_ALPHA_SET_ONE);
              } else if (id == pfYUV422P10 && enable_v210) {
                  p.packing = p2p_v210_le;
                  p.dst_stride[0] = ((16 * ((p.width + 5) / 6) + 127) & ~127);
                  p2p_pack_frame(&p, P2P_ALPHA_SET_ONE);
              } else if ((id == pfYUV420P16) || (id == pfYUV422P16) || (id == pfYUV420P10) || (id == pfYUV422P10)) {
                  switch (id) {
                  case pfYUV420P10: p.packing = p2p_p010_le; break;
                  case pfYUV422P10: p.packing = p2p_p210_le; break;
                  case pfYUV420P16: p.packing = p2p_p016_le; break;
                  case pfYUV422P16: p.packing = p2p_p216_le; break;
                  }
                  p.dst_stride[0] = p.width * BytesPerSample(vi);
                  p.dst_stride[1] = p.width * BytesPerSample(vi);
                  p.dst[1] = (uint8_t *)packedFrame.data() + p.dst_stride[0] * p.height;
                  p2p_pack_frame(&p, P2P_ALPHA_SET_ONE);
              } else {
                  const int stride = GetStride(f, vi, 0);
                  const int height = GetFrameHeight(vi, 0);
                  int row_size = GetFrameWidth(vi, 0) * BytesPerSample(vi);
                  if (NumPlanes(vi) == 1) {
                      vs_bitblt(packedFrame.data(), (row_size + 3) & ~3, GetReadPtr(f, vi, 0), stride, row_size, height);
                  } else if (NumPlanes(vi) == 3) {
                      int row_size23 = GetFrameWidth(vi, 1) * BytesPerSample(vi);

                      vs_bitblt(packedFrame.data(), row_size, GetReadPtr(f, vi, 0), stride, row_size, height);

                      vs_bitblt((uint8_t *)packedFrame.data() + (row_size*height),
                          row_size23, GetReadPtr(f, vi, 2),
                          GetStride(f, vi, 2), GetFrameWidth(vi, 2),
                          GetFrameHeight(vi, 2));

                      vs_bitblt((uint8_t *)packedFrame.data() + (row_size*height + GetFrameHeight(vi, 1)*row_size23),
                          row_size23, GetReadPtr(f, vi, 1),
                          GetStride(f, vi, 1), GetFrameWidth(vi, 1),
                          GetFrameHeight(vi, 1));
                  }
              }

          }
        }
        catch(avs::AvisynthError &err) {
          setError(err.msg, L"GetFrame: AvisynthError.msg corrupted.");
        }
        catch (...) {
          setError("GetFrame: Unknown exception.");
        }
      }
    }
    if (!success) {
      log->Line(getError());
    }
    else {
      lastPosition = n;
      *lastFrame = f;
      if(fraThread) {
        // Have read ahead thread continue reading subsequent
        // frames to allow better multi-core utilization.
        if (n > fraEndPosition || n+fraFrameCount*2 < fraPosition) {
          fraPosition = n+1;
        }
        fraEndPosition = n+1+fraFrameCount;
      }
    }

    FraResume();
  }

  if (_success) *_success = success;

  return f;
}

/*---------------------------------------------------------
---------------------------------------------------------*/

// Readonly reference to VideoInfo
VideoInfoAdapter Avisynther::GetVideoInfo() {

    return VideoInfoAdapter(&vi, this, enable_v210);

}

int Avisynther::BMPSize() {
    if (!vi.HasVideo())
        return 0;
    VideoInfoAdapter via = GetVideoInfo();
    int image_size;

    if (via.pixel_format == pfYUV422P10 && enable_v210) {
        image_size = ((16 * ((vi.width + 5) / 6) + 127) & ~127);
        image_size *= vi.height;
    } else if (via.pixel_format == pfRGB24 || via.pixel_format == pfRGB48 || via.pixel_format == pfYUV444P16) {
        image_size = BMPSizeHelper(vi.height, vi.width * BytesPerSample(vi) * 4);
    } else if (via.pixel_format == pfRGB30) {
        image_size = ((vi.width + 63) / 64) * 256 * vi.height;
    } else if (via.pixel_format == pfYUV444P10) {
        image_size = BMPSizeHelper(vi.height, vi.width * BytesPerSample(vi) * 2);
    } else if (NumPlanes(vi) == 1) {
        image_size = BMPSizeHelper(vi.height, vi.width * BytesPerSample(vi));
    } else {
        image_size = (vi.width * BytesPerSample(vi)) >> GetSubSamplingW(vi, 1);
        if (image_size) {
            image_size *= vi.height;
            image_size >>= GetSubSamplingH(vi, 1);
            image_size *= 2;
        }
        image_size += vi.width * BytesPerSample(vi) * vi.height;
    }
    return image_size;
}

int Avisynther::BitsPerPixel() {
    if (!vi.HasVideo())
        return 0;
    VideoInfoAdapter via = GetVideoInfo();
    int bits = BytesPerSample(vi) * 8;
    if (via.pixel_format == pfRGB24 || via.pixel_format == pfRGB48 || via.pixel_format == pfYUV444P16)
        bits *= 4;
    else if (via.pixel_format == pfRGB30)
        bits = 30;
    else if (via.pixel_format == pfYUV444P10)
        bits *= 2;
    else if (NumPlanes(vi) == 3)
        bits += (bits * 2) >> (GetSubSamplingH(vi, 1) + GetSubSamplingW(vi, 1));
    if (via.pixel_format == pfYUV422P10 && enable_v210)
        bits = 20;
    return bits;
}

/*---------------------------------------------------------
---------------------------------------------------------*/

// Read value of string variable from script. Returned pointer
// is valid until next call, so copy if you need it long term.
const char* Avisynther::GetVarAsString(
    const char* varName, const char* defVal) {
    FraSuspend();

    const char *string = defVal;
    try {
        avs::AVSValue value = env->GetVar(varName);
        if (value.IsString()) {
            string = value.AsString(defVal);
        }
    } catch (...) {
    }
    lastStringValue = string ? string : "";

    FraResume();
    return lastStringValue.c_str();
}


/*---------------------------------------------------------
---------------------------------------------------------*/

bool Avisynther::GetVarAsBool(const char* varName, bool defVal) {
    FraSuspend();

    bool result = defVal;
    try {
        avs::AVSValue value = env->GetVar(varName);
        if (value.IsBool()) {
            result = value.AsBool(defVal);
        }
    } catch (...) {
    }

    FraResume();
    return result;
}

/*---------------------------------------------------------
---------------------------------------------------------*/

int Avisynther::GetVarAsInt(const char* varName, int defVal) {
    FraSuspend();

    int result = defVal;
    try {
        avs::AVSValue value = env->GetVar(varName);
        result = value.AsInt(defVal);
    } catch (...) {
    }

    FraResume();
    return result;
}

/*---------------------------------------------------------
---------------------------------------------------------*/

// Take a copy of the current error message
void Avisynther::setError(const char *_text, const wchar_t *alt) {
    errText.clear();

    if (_text)
        errText = utf16_from_utf8(_text);
    else if (alt)
        errText = alt;
    else
        errText = L"AvisynthError.msg corrupted.";
}

/*---------------------------------------------------------
---------------------------------------------------------*/

// Retrieve the current avisynth error message
const wchar_t* Avisynther::getError() {
    return errText.c_str();
}

uint8_t *Avisynther::GetPackedFrame() {
    return packedFrame.data();
}

/*---------------------------------------------------------
---------------------------------------------------------*/
// Exception protected refresh the IScriptEnvironment
int/*error*/ Avisynther::newEnv() {
    int error = ERROR_OUTOFMEMORY;

    ASSERT(CreateScriptEnvironment);

    // Purge any old IScriptEnvironment
    if (env) {
        delete lastFrame;
        lastFrame = nullptr;
        delete clip;
        clip = nullptr;
        try {
            delete env;
        } catch (...) {}
        env = nullptr;
    }

    // Make a new IScriptEnvironment
    try {
        env = CreateScriptEnvironment(avs::AVISYNTH_INTERFACE_VERSION);
        if (env) {
            avs::AVS_linkage = env->GetAVSLinkage();
            clip = new avs::PClip;
            lastFrame = new avs::PVideoFrame;
            error = 0;
        }
    } catch (avs::AvisynthError &err) {
        setError(err.msg, L"CreateScriptEnvironment: AvisynthError.msg corrupted.");
    } catch (...) {
        setError("CreateScriptEnvironment: Unknown exception.");
    }

    ASSERT(!error == !!env);
    return error;
}

/*---------------------------------------------------------
---------------------------------------------------------*/

// Exception protected IScriptEnvironment->Invoke()
avs::AVSValue Avisynther::Invoke(const char* name, const avs::AVSValue &args, const char* const* arg_names) {

    if (env) {
        try {
            return env->Invoke(name, args, arg_names);
        } catch (avs::IScriptEnvironment::NotFound &) {
            setError("Invoke: Function NotFound.");
        } catch (avs::AvisynthError err) {
            setError(err.msg, L"Invoke: AvisynthError.msg corrupted.");
        } catch (...) {
            setError("Invoke: Unknown exception.");
        }
    }
    return avs::AVSValue();

}

/*---------------------------------------------------------
---------------------------------------------------------*/

// Constructor
Avisynther::Avisynther(void) {
    InitializeCriticalSection(&fraMutex);
    fraResumeEvent = CreateEvent(0, 1, 0, 0);
    fraSuspendedEvent = CreateEvent(0, 1, 0, 0);
}

/*---------------------------------------------------------
---------------------------------------------------------*/

// Destructor
Avisynther::~Avisynther(void) {
    ASSERT(!references);

    if (fraThread) {
        VERIFY(CloseHandle(fraThread));
    }
    if (fraResumeEvent) {
        VERIFY(CloseHandle(fraResumeEvent));
    }
    if (fraSuspendedEvent) {
        VERIFY(CloseHandle(fraSuspendedEvent));
    }
    DeleteCriticalSection(&fraMutex);

    if (env) {
        delete lastFrame;
        lastFrame = nullptr;
        delete clip;
        clip = nullptr;
        try {
            delete env;
        } catch (...) {}
        env = 0;
    }

    if (hlib) {
        avs::AVS_linkage = nullptr;
        ASSERT(FreeLibrary(hlib));
        hlib = nullptr;
        CreateScriptEnvironment = nullptr;
    }
}

/*---------------------------------------------------------
---------------------------------------------------------*/

int/*error*/ Avisynther::Init(
    AvfsLog_* log,
    AvfsVolume_* volume) {
    int error = 0;
    // Load Avisynth.dll
    hlib = LoadLibrary(L"avisynth.dll");
    // hlib = LoadLibraryEx("c:\\code\\avisynth\\src\\debug\\avisynth.dll",0,LOAD_WITH_ALTERED_SEARCH_PATH);
    if (hlib) {
        // Get the CreateScriptEnvironment entry point
        CreateScriptEnvironment = (ICreateScriptEnvironment)GetProcAddress(hlib, "CreateScriptEnvironment");
        if (!CreateScriptEnvironment) {
            error = GetLastError();
            setError("Cannot find \"CreateScriptEnvironment\" entry point.");
        } else {
            error = Import(volume->GetScriptFileName());
        }
    } else {
        error = GetLastError();
        setError("Cannot load \"avisynth.dll\".");
    }

    if (!error) {
        // Initialize frame read-ahead logic.
        fraFrameCount = GetVarAsInt("AVFS_ReadAheadFrameCount",
            fraDefaultFrameCount);
        if (fraFrameCount < 0) {
            fraFrameCount = 0;
        }
        if (fraFrameCount > fraMaxFrameCount) {
            fraFrameCount = fraMaxFrameCount;
        }
        fraResumeDelay = GetVarAsInt("AVFS_ReadAheadDelayMsecs",
            fraDefaultResumeDelay);
        if (fraResumeDelay > fraMaxResumeDelay) {
            fraResumeDelay = fraMaxResumeDelay;
        }
        if (fraFrameCount && fraResumeEvent && fraSuspendedEvent) {
            ResetEvent(fraResumeEvent);
            SetEvent(fraSuspendedEvent);
            DWORD unusedThreadId;
            fraThread = CreateThread(0, 0, FraThreadMainThunk, this, 0, &unusedThreadId);
        }
    }

    if (error) {
        log->Line(getError());
    } else {
        reportFormat(log);
    }
    return error;
}

/*---------------------------------------------------------
---------------------------------------------------------*/

void Avisynther::AddRef(void) {
    ASSERT(references);
    references++;
}

/*---------------------------------------------------------
---------------------------------------------------------*/

void Avisynther::Release(void) {
    ASSERT(references);
    if (!--references) {
        if (fraThread) {
            // Kill the read-ahead thread before entering
            // destructor, to make sure it is not partially
            // torn down while thread running.
            FraSuspend();
            EnterCriticalSection(&fraMutex);
            fraSuspendCount = INT_MAX;
            SetEvent(fraResumeEvent);
            LeaveCriticalSection(&fraMutex);
            WaitForSingleObject(fraThread, INFINITE);
        }
        delete this;
    }
}

/*---------------------------------------------------------
---------------------------------------------------------*/

void AvfsProcessScript(
    AvfsLog_* log,
    AvfsVolume_* volume) {
    // Construct an implementation of the media interface and
    // initialize the script.
    Avisynther* avs = new(std::nothrow) Avisynther();
    if (avs && avs->Init(log, volume) != 0) {
        avs->Release();
        avs = nullptr;
    }
    if (avs) {
        AvfsWavMediaInit(log, avs, volume);
        AvfsAviMediaInit(log, avs, volume);
        avs->Release();
    }
}<|MERGE_RESOLUTION|>--- conflicted
+++ resolved
@@ -61,27 +61,15 @@
   // Avisynth.dll
   HMODULE hlib = nullptr;
 
-<<<<<<< HEAD
-  IScriptEnvironment* env = nullptr;
-=======
-  avs::IScriptEnvironment* env;
->>>>>>> 95015d36
+  avs::IScriptEnvironment* env = nullptr;
 
   bool enable_v210 = false;
 
-<<<<<<< HEAD
-  PClip *clip = nullptr;
+  avs::PClip *clip = nullptr;
 
   std::wstring errText;
 
-  VideoInfo vi = {};
-=======
-  avs::PClip *clip;
-
-  std::wstring errText;
-
-  avs::VideoInfo vi;
->>>>>>> 95015d36
+  avs::VideoInfo vi = {};
 
   std::string lastStringValue;
 
@@ -103,13 +91,8 @@
   int fraResumeDelay = 0;
 
   // Cache last accessed frame, to reduce interference with read-ahead.
-<<<<<<< HEAD
   int lastPosition = -1;
-  PVideoFrame *lastFrame = nullptr;
-=======
-  int lastPosition;
-  avs::PVideoFrame *lastFrame;
->>>>>>> 95015d36
+  avs::PVideoFrame *lastFrame = nullptr;
 
   // Exception protected take a copy of the current error message
   void setError(const char *text, const wchar_t *alt = 0);
