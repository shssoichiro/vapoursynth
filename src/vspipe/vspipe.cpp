/*
* Copyright (c) 2013-2020 Fredrik Mellbin
*
* This file is part of VapourSynth.
*
* VapourSynth is free software; you can redistribute it and/or
* modify it under the terms of the GNU Lesser General Public
* License as published by the Free Software Foundation; either
* version 2.1 of the License, or (at your option) any later version.
*
* VapourSynth is distributed in the hope that it will be useful,
* but WITHOUT ANY WARRANTY; without even the implied warranty of
* MERCHANTABILITY or FITNESS FOR A PARTICULAR PURPOSE.  See the GNU
* Lesser General Public License for more details.
*
* You should have received a copy of the GNU Lesser General Public
* License along with VapourSynth; if not, write to the Free Software
* Foundation, Inc., 51 Franklin Street, Fifth Floor, Boston, MA 02110-1301 USA
*/

#include "VapourSynth4.h"
#include "VSHelper4.h"
#include "VSScript4.h"
#include "../core/version.h"
#include "printgraph.h"
extern "C" {
#include "md5.h"
}
#include <string>
#include <map>
#include <vector>
#include <mutex>
#include <condition_variable>
#include <algorithm>
#include <chrono>
#include <locale>
#include <sstream>
#include "../common/wave.h"
#ifdef VS_TARGET_OS_WINDOWS
#include <io.h>
#include <fcntl.h>
#include "../common/vsutf16.h"
#endif

#define __STDC_FORMAT_MACROS
#include <cstdio>
#include <cinttypes>

#ifdef VS_USE_MIMALLOC
#   include <mimalloc-new-delete.h>
#endif


// fixme, add a more verbose graph mode with filter times included
// fixme, add a simpler graph with only the function calls printed
// fixme, using a "." for no output is weird

// Needed so windows doesn't drool on itself when ctrl-c is pressed
#ifdef VS_TARGET_OS_WINDOWS
#include <windows.h>
static BOOL WINAPI HandlerRoutine(DWORD dwCtrlType) {
    switch (dwCtrlType) {
    case CTRL_C_EVENT:
    case CTRL_BREAK_EVENT:
    case CTRL_CLOSE_EVENT:
        _exit(1);
    default:
        return FALSE;
    }
}
#endif

#ifdef VS_TARGET_OS_WINDOWS
typedef std::wstring nstring;
#define NSTRING(x) L##x
std::string nstringToUtf8(const nstring &s) {
    return utf16_to_utf8(s);
}
#else
typedef std::string nstring;
#define NSTRING(x) x
std::string nstringToUtf8(const nstring &s) {
    return s;
}
#endif

using namespace vsh;

/////////////////////////////////////////////

enum class VSPipeMode {
    Ouput,
    PrintVersion,
    PrintHelp,
    PrintInfo,
    PrintSimpleGraph,
    PrintFullGraph
};

enum class VSPipeHeaders {
    None,
    Y4M,
    WAVE,
    WAVE64
};

// Struct used to return the parsed command line options
struct VSPipeOptions {
    VSPipeMode mode = VSPipeMode::Ouput;
    VSPipeHeaders outputHeaders = VSPipeHeaders::None;
    int64_t startPos = 0;
    int64_t endPos = -1;
    int outputIndex = 0;
    int requests = 0;
    bool printProgress = false;
    bool printFilterTime = false;
    bool calculateMD5 = false;
    nstring scriptFilename;
    nstring outputFilename;
    nstring timecodesFilename;
    std::map<std::string, std::string> scriptArgs;
};

// All state used for outputting frames

struct VSPipeOutputData {
    /* Core fields */
    const VSAPI *vsapi = nullptr;
    VSPipeHeaders outputHeaders = VSPipeHeaders::None;
    FILE *outFile = nullptr;
    VSNodeRef *node = nullptr;
    VSNodeRef *alphaNode = nullptr;

    /* Total number of frames and samples */
    int totalFrames = -1;
    int64_t totalSamples = -1;

    /* Fields used for keeping track of how many frames have been requested and completed and how to reorder them */
    int outputFrames = 0;
    int requestedFrames = 0;
    int completedFrames = 0;
    int completedAlphaFrames = 0;
    std::map<int, std::pair<const VSFrameRef *, const VSFrameRef *>> reorderMap;

    /* Error reporting */
    bool outputError = false;
    std::string errorMessage;

    /* Only used to keep the main thread waiting during processing */
    std::condition_variable condition;
    std::mutex mutex;

    /* Buffer used to interleave audio or to pack together video where the rowsize isn't the same as pitch due to multiple calls to stdout being very slow */
    std::vector<uint8_t> buffer;

    /* Statistics */
    bool calculateMD5 = false;
    MD5_CTX md5Ctx = {};
    bool printProgress = false;
    std::chrono::time_point<std::chrono::steady_clock> startTime;
    std::chrono::time_point<std::chrono::steady_clock> lastFPSReportTime;

    /* Timecode output */
    FILE *timecodesFile = nullptr;
    int64_t currentTimecodeNum = 0;
    int64_t currentTimecodeDen = 1;
};

/////////////////////////////////////////////

static std::string channelMaskToName(uint64_t v) {
    std::string s;
    auto checkConstant = [&s, v](uint64_t c, const char *name) {
        if ((static_cast<uint64_t>(1) << c) & v) {
            if (!s.empty())
                s += ", ";
            s += name;
        }
    };

    checkConstant(acFrontLeft, "Front Left");
    checkConstant(acFrontRight, "Front Right");
    checkConstant(acFrontCenter, "Center");
    checkConstant(acLowFrequency, "LFE");
    checkConstant(acBackLeft, "Back Left");
    checkConstant(acBackRight, "Back Right");
    checkConstant(acFrontLeftOFCenter, "Front Left of Center");
    checkConstant(acFrontRightOFCenter, "Front Right of Center");
    checkConstant(acBackCenter, "Back Center");
    checkConstant(acSideLeft, "Side Left");
    checkConstant(acSideRight, "Side Right");
    checkConstant(acTopCenter, "Top Center");
    checkConstant(acTopFrontLeft, "Top Front Left");
    checkConstant(acTopFrontCenter, "Top Front Center");
    checkConstant(acTopFrontRight, "Top Front Right");
    checkConstant(acTopBackLeft, "Top Back Left");
    checkConstant(acTopBackCenter, "Top Back Center");
    checkConstant(acTopBackRight, "Top Back Right");
    checkConstant(acStereoLeft, "Stereo Left");
    checkConstant(acStereoRight, "Stereo Right");
    checkConstant(acWideLeft, "Wide Left");
    checkConstant(acWideRight, "Wide Right");
    checkConstant(acSurroundDirectLeft, "Surround Direct Left");
    checkConstant(acSurroundDirectRight, "Surround Direct Right");
    checkConstant(acLowFrequency2, "LFE2");

    return s;
}

static const char *messageTypeToString(int msgType) {
    switch (msgType) {
        case mtDebug: return "Debug";
        case mtInformation: return "Information";
        case mtWarning: return "Warning";
        case mtCritical: return "Critical";
        case mtFatal: return "Fatal";
        default: return "";
    }
}

static void VS_CC logMessageHandler(int msgType, const char *msg, void *userData) {
#ifdef NDEBUG
    if (msgType >= mtInformation)
#else
    if (msgType >= mtDebug)
#endif
        fprintf(stderr, "%s: %s\n", messageTypeToString(msgType), msg);
}

static bool isCompletedFrame(const std::pair<const VSFrameRef *, const VSFrameRef *> &f, bool hasAlpha) {
    return (f.first && (!hasAlpha || f.second));
}

static void outputFrame(const VSFrameRef *frame, VSPipeOutputData *data) {
    if (!data->outputError && data->outFile) {
        if (data->vsapi->getFrameType(frame) == mtVideo) {
            const VSVideoFormat *fi = data->vsapi->getVideoFrameFormat(frame);
            const int rgbRemap[] = { 1, 2, 0 };
            for (int rp = 0; rp < fi->numPlanes; rp++) {
                int p = (fi->colorFamily == cfRGB) ? rgbRemap[rp] : rp;
                ptrdiff_t stride = data->vsapi->getStride(frame, p);
                const uint8_t *readPtr = data->vsapi->getReadPtr(frame, p);
                int rowSize = data->vsapi->getFrameWidth(frame, p) * fi->bytesPerSample;
                int height = data->vsapi->getFrameHeight(frame, p);

                if (rowSize != stride) {
                    bitblt(data->buffer.data(), rowSize, readPtr, stride, rowSize, height);
                    readPtr = data->buffer.data();
                }

                if (data->calculateMD5)
                    MD5_Update(&data->md5Ctx, readPtr, rowSize * height);

                if (fwrite(readPtr, 1, rowSize * height, data->outFile) != static_cast<size_t>(rowSize * height)) {
                    if (data->errorMessage.empty())
                        data->errorMessage = "Error: fwrite() call failed when writing frame: " + std::to_string(data->outputFrames) + ", plane: " + std::to_string(p) +
                        ", errno: " + std::to_string(errno);
                    data->totalFrames = data->requestedFrames;
                    data->outputError = true;
                    break;
                }
            }
        } else if (data->vsapi->getFrameType(frame) == mtAudio) {
            const VSAudioFormat *fi = data->vsapi->getAudioFrameFormat(frame);

            int numChannels = fi->numChannels;
            int numSamples = data->vsapi->getFrameLength(frame);
            size_t bytesPerOutputSample = (fi->bitsPerSample + 7) / 8;
            size_t toOutput = bytesPerOutputSample * numSamples * numChannels;

            std::vector<const uint8_t *> srcPtrs;
            srcPtrs.reserve(numChannels);
            for (int channel = 0; channel < numChannels; channel++)
                srcPtrs.push_back(data->vsapi->getReadPtr(frame, channel));
            
            if (bytesPerOutputSample == 2)
                PackChannels16to16le(srcPtrs.data(), data->buffer.data(), numSamples, numChannels);
            else if (bytesPerOutputSample == 3)
                PackChannels32to24le(srcPtrs.data(), data->buffer.data(), numSamples, numChannels);
            else if (bytesPerOutputSample == 4)
                PackChannels32to32le(srcPtrs.data(), data->buffer.data(), numSamples, numChannels);

            if (data->calculateMD5)
                MD5_Update(&data->md5Ctx, data->buffer.data(), toOutput);

            if (fwrite(data->buffer.data(), 1, toOutput, data->outFile) != toOutput) {
                if (data->errorMessage.empty())
                    data->errorMessage = "Error: fwrite() call failed when writing frame: " + std::to_string(data->outputFrames) + ", errno: " + std::to_string(errno);
                data->totalFrames = data->requestedFrames;
                data->outputError = true;
            }
        }
    }
}

static void VS_CC frameDoneCallback(void *userData, const VSFrameRef *f, int n, VSNodeRef *rnode, const char *errorMsg) {
    VSPipeOutputData *data = reinterpret_cast<VSPipeOutputData *>(userData);

    bool printToConsole = false;
    bool hasMeaningfulFPS = false;
    double fps = 0;

    if (data->printProgress) {
        printToConsole = (n == 0);

        std::chrono::time_point<std::chrono::steady_clock> currentTime(std::chrono::steady_clock::now());
        std::chrono::duration<double> elapsedSeconds = currentTime - data->lastFPSReportTime;
        std::chrono::duration<double> elapsedSecondsFromStart = currentTime - data->startTime;

        if (elapsedSeconds.count() > .5) {
            printToConsole = true;
            data->lastFPSReportTime = currentTime;
        }

        if (elapsedSecondsFromStart.count() > 8) {
            hasMeaningfulFPS = true;
            fps = data->completedFrames / elapsedSecondsFromStart.count();
        }
    }

    // completed frames simply correspond to how many times the completion callback is called
    if (rnode == data->node) {
        data->completedFrames++;
        if (!data->alphaNode)
            data->completedAlphaFrames++;
    } else {
        data->completedAlphaFrames++;
    }

    if (f) {
        if (rnode == data->node)
            data->reorderMap[n].first = f;
        else
            data->reorderMap[n].second = f;

        bool completed = isCompletedFrame(data->reorderMap[n], !!data->alphaNode);

        if (completed && data->requestedFrames < data->totalFrames) {
            data->vsapi->getFrameAsync(data->requestedFrames, data->node, frameDoneCallback, userData);
            if (data->alphaNode)
                data->vsapi->getFrameAsync(data->requestedFrames, data->alphaNode, frameDoneCallback, userData);
            data->requestedFrames++;
        }

        while (data->reorderMap.count(data->outputFrames) && isCompletedFrame(data->reorderMap[data->outputFrames], !!data->alphaNode)) {
            const VSFrameRef *frame = data->reorderMap[data->outputFrames].first;
            const VSFrameRef *alphaFrame = data->reorderMap[data->outputFrames].second;
            data->reorderMap.erase(data->outputFrames);
            if (!data->outputError) {
                if (data->outputHeaders == VSPipeHeaders::Y4M && data->outFile) {
                    if (fwrite("FRAME\n", 1, 6, data->outFile) != 6) {
                        if (data->errorMessage.empty())
                            data->errorMessage = "Error: fwrite() call failed when writing header, errno: " + std::to_string(errno);
                        data->totalFrames = data->requestedFrames;
                        data->outputError = true;
                    }
                }

                outputFrame(frame, data);
                if (alphaFrame)
                    outputFrame(alphaFrame, data);

                if (data->timecodesFile && !data->outputError) {
                    std::ostringstream stream;
                    stream.imbue(std::locale("C"));
                    stream.setf(std::ios::fixed, std::ios::floatfield);
                    stream << (data->currentTimecodeNum * 1000 / static_cast<double>(data->currentTimecodeDen));
                    if (fprintf(data->timecodesFile, "%s\n", stream.str().c_str()) < 0) {
                        if (data->errorMessage.empty())
                            data->errorMessage = "Error: failed to write timecode for frame " + std::to_string(data->outputFrames) + ". errno: " + std::to_string(errno);
                        data->totalFrames = data->requestedFrames;
                        data->outputError = true;
                    } else {
                        const VSMap *props = data->vsapi->getFramePropertiesRO(frame);
                        int err_num, err_den;
                        int64_t duration_num = data->vsapi->mapGetInt(props, "_DurationNum", 0, &err_num);
                        int64_t duration_den = data->vsapi->mapGetInt(props, "_DurationDen", 0, &err_den);

                        if (err_num || err_den || !duration_den) {
                            if (data->errorMessage.empty()) {
                                if (err_num || err_den)
                                    data->errorMessage = "Error: missing duration at frame ";
                                else if (!duration_den)
                                    data->errorMessage = "Error: duration denominator is zero at frame ";
                                data->errorMessage += std::to_string(data->outputFrames);
                            }

                            data->totalFrames = data->requestedFrames;
                            data->outputError = true;
                        } else {
                            addRational(&data->currentTimecodeNum, &data->currentTimecodeDen, duration_num, duration_den);
                        }
                    }
                }
            }
            data->vsapi->freeFrame(frame);
            data->vsapi->freeFrame(alphaFrame);
            data->outputFrames++;
        }
    } else {
        data->outputError = true;
        data->totalFrames = data->requestedFrames;
        if (data->errorMessage.empty()) {
            if (errorMsg)
                data->errorMessage = "Error: Failed to retrieve frame " + std::to_string(n) + " with error: " + errorMsg;
            else
                data->errorMessage = "Error: Failed to retrieve frame " + std::to_string(n);
        }
    }

    if (printToConsole && !data->outputError) {
        if (data->vsapi->getNodeType(rnode) == mtVideo) {
            if (hasMeaningfulFPS)
                fprintf(stderr, "Frame: %d/%d (%.2f fps)\r", data->completedFrames, data->totalFrames, fps);
            else
                fprintf(stderr, "Frame: %d/%d\r", data->completedFrames, data->totalFrames);
        } else {
            if (hasMeaningfulFPS)
                fprintf(stderr, "Sample: %" PRId64 "/%" PRId64 " (%.2f sps)\r", static_cast<int64_t>(data->completedFrames * VS_AUDIO_FRAME_SAMPLES), static_cast<int64_t>(data->totalFrames * VS_AUDIO_FRAME_SAMPLES), fps);
            else
                fprintf(stderr, "Sample: %" PRId64 "/%" PRId64 "\r", static_cast<int64_t>(data->completedFrames * VS_AUDIO_FRAME_SAMPLES), static_cast<int64_t>(data->totalFrames * VS_AUDIO_FRAME_SAMPLES));
        }
    }

    if (data->totalFrames == data->completedFrames && data->totalFrames == data->completedAlphaFrames) {
        std::lock_guard<std::mutex> lock(data->mutex);
        data->condition.notify_one();
    }
}

static std::string floatBitsToLetter(int bits) {
    switch (bits) {
    case 16:
        return "h";
    case 32:
        return "s";
    case 64:
        return "d";
    default:
        assert(false);
        return "u";
    }
}

static bool initializeVideoOutput(VSPipeOutputData *data) {
    if (data->outputHeaders != VSPipeHeaders::None && data->outputHeaders != VSPipeHeaders::Y4M) {
        fprintf(stderr, "Error: can't apply selected header type to video\n");
        return false;
    }

    const VSVideoInfo *vi = data->vsapi->getVideoInfo(data->node);

    if (data->outputHeaders == VSPipeHeaders::Y4M && ((vi->format.colorFamily != cfGray && vi->format.colorFamily != cfYUV) || data->alphaNode)) {
        fprintf(stderr, "Error: can only apply y4m headers to YUV and Gray format clips without alpha\n");
        return false;
    }

    std::string y4mFormat;

    if (data->outputHeaders == VSPipeHeaders::Y4M) {
        if (vi->format.colorFamily == cfGray) {
            y4mFormat = "mono";
            if (vi->format.bitsPerSample > 8)
                y4mFormat = y4mFormat + std::to_string(vi->format.bitsPerSample);
        } else if (vi->format.colorFamily == cfYUV) {
            if (vi->format.subSamplingW == 1 && vi->format.subSamplingH == 1)
                y4mFormat = "420";
            else if (vi->format.subSamplingW == 1 && vi->format.subSamplingH == 0)
                y4mFormat = "422";
            else if (vi->format.subSamplingW == 0 && vi->format.subSamplingH == 0)
                y4mFormat = "444";
            else if (vi->format.subSamplingW == 2 && vi->format.subSamplingH == 2)
                y4mFormat = "410";
            else if (vi->format.subSamplingW == 2 && vi->format.subSamplingH == 0)
                y4mFormat = "411";
            else if (vi->format.subSamplingW == 0 && vi->format.subSamplingH == 1)
                y4mFormat = "440";
            else {
                fprintf(stderr, "Error: no y4m identifier exists for current format\n");
                return false;
            }

            if (vi->format.bitsPerSample > 8 && vi->format.sampleType == stInteger)
                y4mFormat += "p" + std::to_string(vi->format.bitsPerSample);
            else if (vi->format.sampleType == stFloat)
                y4mFormat += "p" + floatBitsToLetter(vi->format.bitsPerSample);
        } else {
            fprintf(stderr, "Error: no y4m identifier exists for current format\n");
            return false;
        }

        if (!y4mFormat.empty())
            y4mFormat = " C" + y4mFormat;

        std::string header = "YUV4MPEG2" + y4mFormat
            + " W" + std::to_string(vi->width)
            + " H" + std::to_string(vi->height)
            + " F" + std::to_string(vi->fpsNum) + ":" + std::to_string(vi->fpsDen)
            + " Ip A0:0"
            + " XLENGTH=" + std::to_string(vi->numFrames) + "\n";

        if (data->outFile) {
            if (fwrite(header.c_str(), 1, header.size(), data->outFile) != header.size()) {
                fprintf(stderr, "Error: fwrite() call failed when writing initial header, errno: %d\n", errno);
                return false;
            }
        }
    }
<<<<<<< HEAD

    if (data->timecodesFile && !data->outputError) {
        if (fprintf(data->timecodesFile, "# timecode format v2\n") < 0) {
            fprintf(stderr, "Error: failed to write timecodes file header, errno: %d\n", errno);
            return false;
=======
    if (!y4mFormat.empty())
        y4mFormat = " C" + y4mFormat;

    std::string header = "YUV4MPEG2" + y4mFormat
        + " W" + std::to_string(vi->width)
        + " H" + std::to_string(vi->height)
        + " F" + std::to_string(vi->fpsNum) + ":" + std::to_string(vi->fpsDen)
        + " Ip A0:0"
        + " XLENGTH=" + std::to_string(static_cast<int>(totalFrames - startFrame)) + "\n";

    if (y4m && outFile) {
        if (fwrite(header.c_str(), 1, header.size(), outFile) != header.size()) {
            errorMessage = "Error: fwrite() call failed when writing initial header, errno: " + std::to_string(errno);
            outputError = true;
            return outputError;
>>>>>>> e5648491
        }
    }

    data->buffer.resize(vi->width * vi->height * vi->format.bytesPerSample);
    return true;
}

static bool initializeAudioOutput(VSPipeOutputData *data) {
    if (data->outputHeaders != VSPipeHeaders::None && data->outputHeaders != VSPipeHeaders::WAVE && data->outputHeaders != VSPipeHeaders::WAVE64) {
        fprintf(stderr, "Error: can't apply apply selected header type to audio\n");
        return false;
    }

    const VSAudioInfo *ai = data->vsapi->getAudioInfo(data->node);

    if (data->outputHeaders == VSPipeHeaders::WAVE64) {
        Wave64Header header;
        if (!CreateWave64Header(header, ai->format.sampleType == stFloat, ai->format.bitsPerSample, ai->sampleRate, ai->format.channelLayout, ai->numSamples)) {
            fprintf(stderr, "Error: cannot create valid w64 header\n");
            return false;
        }
        if (data->outFile) {
            if (fwrite(&header, 1, sizeof(header), data->outFile) != sizeof(header)) {
                fprintf(stderr, "Error: fwrite() call failed when writing initial header, errno: %d\n", errno);
                return false;
            }
        }
    } else if (data->outputHeaders == VSPipeHeaders::WAVE) {
        WaveHeader header;
        if (!CreateWaveHeader(header, ai->format.sampleType == stFloat, ai->format.bitsPerSample, ai->sampleRate, ai->format.channelLayout, ai->numSamples)) {
            fprintf(stderr, "Error: cannot create valid wav header\n");
            return false;
        }

        if (data->outFile) {
            if (fwrite(&header, 1, sizeof(header), data->outFile) != sizeof(header)) {
                fprintf(stderr, "Error: fwrite() call failed when writing initial header, errno: %d\n", errno);
                return false;
            }
        }
    }

    data->buffer.resize(ai->format.numChannels * VS_AUDIO_FRAME_SAMPLES * ai->format.bytesPerSample);
    return true;
}

static bool outputNode(const VSPipeOptions &opts, VSPipeOutputData *data, VSCore *core) {
    int requests = opts.requests;
    if (requests < 1) {
        VSCoreInfo info;
        data->vsapi->getCoreInfo(core, &info);
        requests = info.numThreads;
    }

    data->startTime = std::chrono::steady_clock::now();
    data->lastFPSReportTime = std::chrono::steady_clock::now();

    std::unique_lock<std::mutex> lock(data->mutex);

    int intitalRequestSize = std::min(requests, data->totalFrames);
    data->requestedFrames = intitalRequestSize;
    for (int n = 0; n < intitalRequestSize; n++) {
        data->vsapi->getFrameAsync(n, data->node, frameDoneCallback, data);
        if (data->alphaNode)
            data->vsapi->getFrameAsync(n, data->alphaNode, frameDoneCallback, data);
    }

    data->condition.wait(lock);

    if (data->outputError) {
        for (auto &iter : data->reorderMap) {
            data->vsapi->freeFrame(iter.second.first);
            data->vsapi->freeFrame(iter.second.second);
        }
        fprintf(stderr, "%s\n", data->errorMessage.c_str());
    }

    return data->outputError;
}

static const char *colorFamilyToString(int colorFamily) {
    switch (colorFamily) {
    case cfGray: return "Gray";
    case cfRGB: return "RGB";
    case cfYUV: return "YUV";
    case cfCompatBGR32: return "CompatBGR32";
    case cfCompatYUY2: return "CompatYUY2";
    }
    return "";
}

static bool nstringToInt64(const nstring &ns, int64_t &result) {
    size_t pos = 0;
    std::string s = nstringToUtf8(ns);
    try {
        result = std::stoll(s, &pos);
    } catch (std::invalid_argument &) {
        return false;
    } catch (std::out_of_range &) {
        return false;
    }
    return pos == s.length();
}

static bool nstringToInt(const nstring &ns, int &result) {
    size_t pos = 0;
    std::string s = nstringToUtf8(ns);
    try {
        result = std::stoi(s, &pos);
    } catch (std::invalid_argument &) {
        return false;
    } catch (std::out_of_range &) {
        return false;
    }
    return pos == s.length();
}

static bool printVersion(const VSAPI *vsapi) {
    VSCore *core = vsapi->createCore(0);
    if (!core) {
        fprintf(stderr, "Failed to create core\n");
        return false;
    }

    VSCoreInfo info;
    vsapi->getCoreInfo(core, &info);
    printf("%s", info.versionString);
    vsapi->freeCore(core);
    return true;
}

static void printHelp() {
    fprintf(stderr,
        "VSPipe R" XSTR(VAPOURSYNTH_CORE_VERSION) " usage:\n"
        "  vspipe [options] <script> <outfile>\n"
        "\n"
        "Available options:\n"
        "  -a, --arg key=value              Argument to pass to the script environment\n"
        "  -s, --start N                    Set output frame/sample range start\n"
        "  -e, --end N                      Set output frame/sample range end (inclusive)\n"
        "  -o, --outputindex N              Select output index\n"
        "  -r, --requests N                 Set number of concurrent frame requests\n"
        "  -c, --container <y4m/wav/w64>    Add headers for the specified format to the output\n"
        "  -t, --timecodes FILE             Write timecodes v2 file\n"
        "  -p, --progress                   Print progress to stderr\n"
        "      --filter-time                Prints time spent in individual filters after processing\n"
        "  -i, --info                       Show output node info and exit\n"
        "  -g  --graph <simple/full>        Print output node filter graph in dot format and exit\n"
        "  -v, --version                    Show version info and exit\n"
        "\n"
        "Examples:\n"
        "  Show script info:\n"
        "    vspipe --info script.vpy\n"
        "  Write to stdout:\n"
        "    vspipe [options] script.vpy -\n"
        "  Request all frames but don't output them:\n"
        "    vspipe [options] script.vpy .\n"
        "  Write frames 5-100 to file:\n"
        "    vspipe --start 5 --end 100 script.vpy output.raw\n"
        "  Pass values to a script:\n"
        "    vspipe --arg deinterlace=yes --arg \"message=fluffy kittens\" script.vpy output.raw\n"
        "  Pipe to x264 and write timecodes file:\n"
        "    vspipe script.vpy - -c y4m --timecodes timecodes.txt | x264 --demuxer y4m -o script.mkv -\n"
        );
}

template<typename T>
static int parseOptions(VSPipeOptions &opts, int argc, T **argv) {
    for (int arg = 1; arg < argc; arg++) {
        nstring argString = argv[arg];
        if (argString == NSTRING("-v") || argString == NSTRING("--version")) {
            if (argc > 2) {
                fprintf(stderr, "Cannot combine version information with other options\n");
                return 1;
            }

            opts.mode = VSPipeMode::PrintVersion;
        } else if (argString == NSTRING("-c") || argString == NSTRING("--container")) {
            if (argc <= arg + 1) {
                fprintf(stderr, "No container type specified\n");
                return 1;
            }

            if (nstringToUtf8(argv[arg + 1]) == "y4m") {
                opts.outputHeaders = VSPipeHeaders::Y4M;
            } else if (nstringToUtf8(argv[arg + 1]) == "wav") {
                opts.outputHeaders = VSPipeHeaders::WAVE;
            } else if (nstringToUtf8(argv[arg + 1]) == "w64") {
                opts.outputHeaders = VSPipeHeaders::WAVE64;
            } else {
                fprintf(stderr, "Unknown container type specified: %s\n", nstringToUtf8(argv[arg + 1]).c_str());
                return 1;
            }

            arg++;
        } else if (argString == NSTRING("-y") || argString == NSTRING("--y4m")) { // secret option for comaptibility with V3
            fprintf(stderr, "Deprecated option --y4m specified, use -c y4m instead\n");
            opts.outputHeaders = VSPipeHeaders::Y4M;
        } else if (argString == NSTRING("-p") || argString == NSTRING("--progress")) {
            opts.printProgress = true;
        } else if (argString == NSTRING("--md5")) {
            opts.calculateMD5 = true;
        } else if (argString == NSTRING("--filter-time")) {
            opts.printFilterTime = true;
        } else if (argString == NSTRING("-i") || argString == NSTRING("--info")) {
            if (opts.mode == VSPipeMode::PrintSimpleGraph || opts.mode == VSPipeMode::PrintFullGraph) {
                fprintf(stderr, "Cannot combine graph and info arguments\n");
                return 1;
            }

            opts.mode = VSPipeMode::PrintInfo;
        } else if (argString == NSTRING("-g") || argString == NSTRING("--graph")) {
            if (opts.mode == VSPipeMode::PrintInfo) {
                fprintf(stderr, "Cannot combine graph and info arguments\n");
                return 1;
            }

            if (argc <= arg + 1) {
                fprintf(stderr, "No graph type specified\n");
                return 1;
            }

            if (nstringToUtf8(argv[arg + 1]) == "simple") {
                opts.mode = VSPipeMode::PrintSimpleGraph;
            } else if (nstringToUtf8(argv[arg + 1]) == "full") {
                opts.mode = VSPipeMode::PrintFullGraph;
            } else {
                fprintf(stderr, "Unknown graph type specified: %s\n", nstringToUtf8(argv[arg + 1]).c_str());
                return 1;
            }

            arg++;
        } else if (argString == NSTRING("-h") || argString == NSTRING("--help")) {
            if (argc > 2) {
                fprintf(stderr, "Cannot combine help with other options\n");
                return 1;
            }

            opts.mode = VSPipeMode::PrintHelp;
        } else if (argString == NSTRING("-s") || argString == NSTRING("--start")) {
            if (argc <= arg + 1) {
                fprintf(stderr, "No start frame specified\n");
                return 1;
            }

            if (!nstringToInt64(argv[arg + 1], opts.startPos)) {
                fprintf(stderr, "Couldn't convert %s to an integer (start)\n", nstringToUtf8(argv[arg + 1]).c_str());
                return 1;
            }

            if (opts.startPos < 0) {
                fprintf(stderr, "Negative start position specified\n");
                return 1;
            }

            arg++;
        } else if (argString == NSTRING("-e") || argString == NSTRING("--end")) {
            if (argc <= arg + 1) {
                fprintf(stderr, "No end frame specified\n");
                return 1;
            }

            if (!nstringToInt64(argv[arg + 1], opts.endPos)) {
                fprintf(stderr, "Couldn't convert %s to an integer (end)\n", nstringToUtf8(argv[arg + 1]).c_str());
                return 1;
            }

            if (opts.endPos < 0) {
                fprintf(stderr, "Negative end frame specified\n");
                return 1;
            }

            arg++;
        } else if (argString == NSTRING("-o") || argString == NSTRING("--outputindex")) {
            if (argc <= arg + 1) {
                fprintf(stderr, "No output index specified\n");
                return 1;
            }

            if (!nstringToInt(argv[arg + 1], opts.outputIndex)) {
                fprintf(stderr, "Couldn't convert %s to an integer (index)\n", nstringToUtf8(argv[arg + 1]).c_str());
                return 1;
            }

            arg++;
        } else if (argString == NSTRING("-r") || argString == NSTRING("--requests")) {
            if (argc <= arg + 1) {
                fprintf(stderr, "Number of requests not specified\n");
                return 1;
            }

            if (!nstringToInt(argv[arg + 1], opts.requests)) {
                fprintf(stderr, "Couldn't convert %s to an integer (requests)\n", nstringToUtf8(argv[arg + 1]).c_str());
                return 1;
            }

            arg++;
        } else if (argString == NSTRING("-a") || argString == NSTRING("--arg")) {
            if (argc <= arg + 1) {
                fprintf(stderr, "No argument specified\n");
                return 1;
            }

            std::string aLine = nstringToUtf8(argv[arg + 1]).c_str();
            size_t equalsPos = aLine.find("=");
            if (equalsPos == std::string::npos) {
                fprintf(stderr, "No value specified for argument: %s\n", aLine.c_str());
                return 1;
            }

            opts.scriptArgs[aLine.substr(0, equalsPos)] = aLine.substr(equalsPos + 1);

            arg++;
        } else if (argString == NSTRING("-t") || argString == NSTRING("--timecodes")) {
            if (argc <= arg + 1) {
                fprintf(stderr, "No timecodes file specified\n");
                return 1;
            }

            opts.timecodesFilename = argv[arg + 1];

            arg++;
        } else if (opts.scriptFilename.empty() && !argString.empty() && argString.substr(0, 1) != NSTRING("-")) {
            opts.scriptFilename = argString;
        } else if (opts.outputFilename.empty() && !argString.empty() && (argString == NSTRING("-") || (argString.substr(0, 1) != NSTRING("-")))) {
            opts.outputFilename = argString;
        } else {
            fprintf(stderr, "Unknown argument: %s\n", nstringToUtf8(argString).c_str());
            return 1;
        }
    }

    // Print help if no options provided
    if (argc <= 1)
        opts.mode = VSPipeMode::PrintHelp;

    if ((opts.mode == VSPipeMode::Ouput || opts.mode == VSPipeMode::PrintInfo || opts.mode == VSPipeMode::PrintSimpleGraph || opts.mode == VSPipeMode::PrintFullGraph) && opts.scriptFilename.empty()) {
        fprintf(stderr, "No script file specified\n");
        return 1;
    } else if (opts.mode == VSPipeMode::Ouput && opts.outputFilename.empty()) {
        fprintf(stderr, "No output file specified\n");
        return 1;
    }

    return 0;
}

#ifdef VS_TARGET_OS_WINDOWS
int wmain(int argc, wchar_t **argv) {
    if (_setmode(_fileno(stdout), _O_BINARY) == -1)
        fprintf(stderr, "Failed to set stdout to binary mode\n");
    SetConsoleCtrlHandler(HandlerRoutine, TRUE);
#else
int main(int argc, char **argv) {
#endif
    const VSSCRIPTAPI *vssapi = getVSScriptAPI(VSSCRIPT_API_VERSION);
    if (!vssapi) {
        fprintf(stderr, "Failed to initialize VSScript\n");
        return 1;
    }

    const VSAPI *vsapi = vssapi->getVSAPI(VAPOURSYNTH_API_VERSION);
    if (!vsapi) {
        fprintf(stderr, "Failed to get VapourSynth API pointer\n");
        return 1;
    }

    VSPipeOptions opts{};
    int parseResult = parseOptions(opts, argc, argv);
    if (parseResult)
        return parseResult;

    if (opts.mode == VSPipeMode::PrintVersion) {
        return printVersion(vsapi) ? 0 : 1;
    } else if (opts.mode == VSPipeMode::PrintHelp) {
        printHelp();
        return 0;
    }

    FILE *outFile = nullptr;
    bool closeOutFile = false;

    if (opts.outputFilename.empty() || opts.outputFilename == NSTRING("-")) {
        outFile = stdout;
    } else if (opts.outputFilename == NSTRING(".")) {
        // do nothing
    } else {
#ifdef VS_TARGET_OS_WINDOWS
        outFile = _wfopen(opts.outputFilename.c_str(), L"wb");
#else
        outFile = fopen(opts.outputFilename.c_str(), "wb");
#endif
        if (!outFile) {
            fprintf(stderr, "Failed to open output for writing\n");
            return 1;
        }
        closeOutFile = true;
    }

    FILE *timecodesFile = nullptr;
    if (opts.mode == VSPipeMode::Ouput && !opts.timecodesFilename.empty()) {
#ifdef VS_TARGET_OS_WINDOWS
        timecodesFile = _wfopen(opts.timecodesFilename.c_str(), L"wb");
#else
        timecodesFile = fopen(opts.timecodesFilename.c_str(), "wb");
#endif
        if (!timecodesFile) {
            fprintf(stderr, "Failed to open timecodes file for writing\n");
            return 1;
        }
    }

    vsapi = vssapi->getVSAPI(VAPOURSYNTH_API_VERSION);
    if (!vsapi) {
        fprintf(stderr, "Failed to get VapourSynth API pointer\n");
        return 1;
    }

    std::chrono::time_point<std::chrono::steady_clock> scriptEvaluationStart = std::chrono::steady_clock::now();
    
    VSScriptOptions scriptOpts = { sizeof(VSScriptOptions), (opts.mode == VSPipeMode::PrintSimpleGraph || opts.mode == VSPipeMode::PrintFullGraph || opts.printFilterTime) ? ccfEnableGraphInspection : 0, logMessageHandler, nullptr, nullptr };

    VSScript *se = nullptr;
    if (!opts.scriptArgs.empty()) {
        VSMap *foldedArgs = vsapi->createMap();
        for (const auto &iter : opts.scriptArgs)
            vsapi->mapSetData(foldedArgs, iter.first.c_str(), iter.second.c_str(), static_cast<int>(iter.second.size()), dtUtf8, paAppend);
        se = vssapi->evaluateFile(nstringToUtf8(opts.scriptFilename).c_str(), foldedArgs, &scriptOpts);
        vsapi->freeMap(foldedArgs);
    } else {
        se = vssapi->evaluateFile(nstringToUtf8(opts.scriptFilename).c_str(), nullptr, &scriptOpts);
    }

    if (vssapi->getError(se)) {
        fprintf(stderr, "Script evaluation failed:\n%s\n", vssapi->getError(se));
        vssapi->freeScript(se);
        return 1;
    }

    VSNodeRef *node = vssapi->getOutputNode(se, opts.outputIndex);
    if (!node) {
       fprintf(stderr, "Failed to retrieve output node. Invalid index specified?\n");
       vssapi->freeScript(se);
       return 1;
    }

    VSNodeRef *alphaNode = vssapi->getOutputAlphaNode(se, opts.outputIndex);

    std::chrono::duration<double> scriptEvaluationTime = std::chrono::steady_clock::now() - scriptEvaluationStart;
    if (opts.printProgress)
        fprintf(stderr, "Script evaluation done in %.2f seconds\n", scriptEvaluationTime.count());

    bool success = true;

    if (opts.mode == VSPipeMode::PrintSimpleGraph) {
        std::string graph = printFullNodeGraph(node, vsapi);
        if (outFile)
            fprintf(outFile, "%s\n", graph.c_str());
    } else if (opts.mode == VSPipeMode::PrintFullGraph) {
        std::string graph = printFullNodeGraph(node, vsapi);
        if (outFile)
            fprintf(outFile, "%s\n", graph.c_str());
    } else {
        int nodeType = vsapi->getNodeType(node);

        if (opts.startPos != 0 || opts.endPos != -1) {
            VSMap *args = vsapi->createMap();
            vsapi->mapSetNode(args, "clip", node, paAppend);
            if (opts.startPos != 0)
                vsapi->mapSetInt(args, "first", opts.startPos, paAppend);
            if (opts.endPos > -1)
                vsapi->mapSetInt(args, "last", opts.endPos, paAppend);
            VSMap *result = vsapi->invoke(vsapi->getPluginByID(VS_STD_PLUGIN_ID, vssapi->getCore(se)), (nodeType == mtVideo) ? "Trim" : "AudioTrim", args);
            vsapi->freeMap(args);
            if (vsapi->mapGetError(result)) {
                fprintf(stderr, "%s\n", vsapi->mapGetError(result));
                vsapi->freeMap(result);
                vsapi->freeNode(node);
                vsapi->freeNode(alphaNode);
                vssapi->freeScript(se);
                return 1;
            } else {
                vsapi->freeNode(node);
                node = vsapi->mapGetNode(result, "clip", 0, nullptr);
                vsapi->freeMap(result);
            }
        }

        std::unique_ptr<VSPipeOutputData> data(new VSPipeOutputData());

        data->vsapi = vsapi;
        data->outputHeaders = opts.outputHeaders;
        data->calculateMD5 = opts.calculateMD5;
        MD5_Init(&data->md5Ctx);
        data->printProgress = opts.printProgress;
        data->node = node;
        data->alphaNode = alphaNode;
        data->outFile = outFile;
        
        if (nodeType == mtVideo) {

            const VSVideoInfo *vi = vsapi->getVideoInfo(node);

            if (opts.mode == VSPipeMode::PrintInfo) {
                if (outFile) {
                    if (vi->width && vi->height) {
                        fprintf(outFile, "Width: %d\n", vi->width);
                        fprintf(outFile, "Height: %d\n", vi->height);
                    } else {
                        fprintf(outFile, "Width: Variable\n");
                        fprintf(outFile, "Height: Variable\n");
                    }
                    fprintf(outFile, "Frames: %d\n", vi->numFrames);
                    if (vi->fpsNum && vi->fpsDen)
                        fprintf(outFile, "FPS: %" PRId64 "/%" PRId64 " (%.3f fps)\n", vi->fpsNum, vi->fpsDen, vi->fpsNum / static_cast<double>(vi->fpsDen));
                    else
                        fprintf(outFile, "FPS: Variable\n");

                    if (vi->format.colorFamily != cfUndefined) {
                        char nameBuffer[32];
                        vsapi->getVideoFormatName(&vi->format, nameBuffer);
                        fprintf(outFile, "Format Name: %s\n", nameBuffer);
                        fprintf(outFile, "Color Family: %s\n", colorFamilyToString(vi->format.colorFamily));
                        fprintf(outFile, "Alpha: %s\n", alphaNode ? "Yes" : "No");
                        fprintf(outFile, "Sample Type: %s\n", (vi->format.sampleType == stInteger) ? "Integer" : "Float");
                        fprintf(outFile, "Bits: %d\n", vi->format.bitsPerSample);
                        fprintf(outFile, "SubSampling W: %d\n", vi->format.subSamplingW);
                        fprintf(outFile, "SubSampling H: %d\n", vi->format.subSamplingH);
                    } else {
                        fprintf(outFile, "Format Name: Variable\n");
                    }
                }
            } else {
                if (!isConstantVideoFormat(vi)) {
                    fprintf(stderr, "Cannot output clips with varying dimensions\n");
                    vsapi->freeNode(node);
                    vsapi->freeNode(alphaNode);
                    vssapi->freeScript(se);
                    return 1;
                }

                data->totalFrames = vi->numFrames;

                success = initializeVideoOutput(data.get());
                if (success) {
                    data->lastFPSReportTime = std::chrono::steady_clock::now();
                    success = !outputNode(opts, data.get(), vssapi->getCore(se));
                }
            }
        } else if (nodeType == mtAudio) {

            const VSAudioInfo *ai = vsapi->getAudioInfo(node);

            if (opts.mode == VSPipeMode::PrintInfo) {
                if (outFile) {
                    char nameBuffer[32];
                    vsapi->getAudioFormatName(&ai->format, nameBuffer);
                    fprintf(outFile, "Samples: %" PRId64 "\n", ai->numSamples);
                    fprintf(outFile, "Sample Rate: %d\n", ai->sampleRate);
                    fprintf(outFile, "Format Name: %s\n", nameBuffer);
                    fprintf(outFile, "Sample Type: %s\n", (ai->format.sampleType == stInteger) ? "Integer" : "Float");
                    fprintf(outFile, "Bits: %d\n", ai->format.bitsPerSample);
                    fprintf(outFile, "Channels: %d\n", ai->format.numChannels);
                    fprintf(outFile, "Layout: %s\n", channelMaskToName(ai->format.channelLayout).c_str());
                }
            } else {
                data->totalFrames = ai->numFrames;
                data->totalSamples = ai->numSamples;

                success = initializeAudioOutput(data.get());
                if (success) {
                    
                    success = !outputNode(opts, data.get(), vssapi->getCore(se));
                }
            }
        }

        unsigned char md5[16];
        MD5_Final(md5, &data->md5Ctx);

        if (outFile)
            fflush(outFile);
        if (timecodesFile)
            fflush(timecodesFile);

        std::chrono::duration<double> elapsedSeconds = std::chrono::steady_clock::now() - data->startTime;
        if (vsapi->getNodeType(node) == mtVideo)
            fprintf(stderr, "Output %d frames in %.2f seconds (%.2f fps)\n", data->totalFrames, elapsedSeconds.count(), data->totalFrames / elapsedSeconds.count());
        else
            fprintf(stderr, "Output %" PRId64 " samples in %.2f seconds (%.2f sps)\n", data->totalSamples, elapsedSeconds.count(), (data->totalFrames / elapsedSeconds.count()) * VS_AUDIO_FRAME_SAMPLES);

        if (opts.calculateMD5 && outFile) {
            fprintf(stderr, "MD5: ");
            for (int i = 0; i < 16; i++)
                fprintf(stderr, "%02x", (int)md5[i]);
            fprintf(stderr, "\n");
        } else if (opts.calculateMD5) {
            fprintf(stderr, "MD5: OUTPUT REQUIRED");
        }

        if (opts.printFilterTime)
            fprintf(stderr, "%s", printNodeTimes(node, elapsedSeconds.count(), vsapi).c_str());
    }

    if (outFile && closeOutFile)
        fclose(outFile);
    if (timecodesFile)
        fclose(timecodesFile);


    vsapi->freeNode(node);
    vsapi->freeNode(alphaNode);
    vssapi->freeScript(se);

    return success ? 0 : 1;
}<|MERGE_RESOLUTION|>--- conflicted
+++ resolved
@@ -1,5 +1,5 @@
 /*
-* Copyright (c) 2013-2020 Fredrik Mellbin
+* Copyright (c) 2013-2021 Fredrik Mellbin
 *
 * This file is part of VapourSynth.
 *
@@ -506,29 +506,11 @@
             }
         }
     }
-<<<<<<< HEAD
 
     if (data->timecodesFile && !data->outputError) {
         if (fprintf(data->timecodesFile, "# timecode format v2\n") < 0) {
             fprintf(stderr, "Error: failed to write timecodes file header, errno: %d\n", errno);
             return false;
-=======
-    if (!y4mFormat.empty())
-        y4mFormat = " C" + y4mFormat;
-
-    std::string header = "YUV4MPEG2" + y4mFormat
-        + " W" + std::to_string(vi->width)
-        + " H" + std::to_string(vi->height)
-        + " F" + std::to_string(vi->fpsNum) + ":" + std::to_string(vi->fpsDen)
-        + " Ip A0:0"
-        + " XLENGTH=" + std::to_string(static_cast<int>(totalFrames - startFrame)) + "\n";
-
-    if (y4m && outFile) {
-        if (fwrite(header.c_str(), 1, header.size(), outFile) != header.size()) {
-            errorMessage = "Error: fwrite() call failed when writing initial header, errno: " + std::to_string(errno);
-            outputError = true;
-            return outputError;
->>>>>>> e5648491
         }
     }
 
