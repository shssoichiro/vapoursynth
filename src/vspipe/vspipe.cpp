--- conflicted
+++ resolved
@@ -857,14 +857,12 @@
                 return 1;
             }
 
-<<<<<<< HEAD
             lastFpsReportTime = std::chrono::high_resolution_clock::now();
             error = outputNode();
         }
-=======
+
         lastFpsReportTime = std::chrono::high_resolution_clock::now();
         error = outputNode();
->>>>>>> 66d7d043
     }
 
     if (outFile)
