/*
* Copyright (c) 2012-2020 Fredrik Mellbin
*
* This file is part of VapourSynth.
*
* VapourSynth is free software; you can redistribute it and/or
* modify it under the terms of the GNU Lesser General Public
* License as published by the Free Software Foundation; either
* version 2.1 of the License, or (at your option) any later version.
*
* VapourSynth is distributed in the hope that it will be useful,
* but WITHOUT ANY WARRANTY; without even the implied warranty of
* MERCHANTABILITY or FITNESS FOR A PARTICULAR PURPOSE.  See the GNU
* Lesser General Public License for more details.
*
* You should have received a copy of the GNU Lesser General Public
* License along with VapourSynth; if not, write to the Free Software
* Foundation, Inc., 51 Franklin Street, Fifth Floor, Boston, MA 02110-1301 USA
*/

#include <algorithm>
#include <cmath>
#include <functional>
#include <iostream>
#include <limits>
#include <locale>
#include <map>
#include <memory>
#include <set>
#include <sstream>
#include <stdexcept>
#include <string>
#include <tuple>
#include <unordered_map>
#include <unordered_set>
#include <vector>
#include "VapourSynth4.h"
#include "VSHelper4.h"
#include "cpufeatures.h"
#include "internalfilters.h"
#include "filtershared.h"
#include "kernel/cpulevel.h"

#ifdef VS_TARGET_CPU_X86
#include <immintrin.h>
#include "jitasm.h"
#ifndef VS_TARGET_OS_WINDOWS
#include <sys/mman.h>
#endif
#endif

using namespace vsh;

namespace {

#define MAX_EXPR_INPUTS 26

enum class ExprOpType {
    // Terminals.
    MEM_LOAD_U8, MEM_LOAD_U16, MEM_LOAD_F16, MEM_LOAD_F32, CONSTANT,
    MEM_STORE_U8, MEM_STORE_U16, MEM_STORE_F16, MEM_STORE_F32,

    // Arithmetic primitives.
    ADD, SUB, MUL, DIV, FMA, SQRT, ABS, NEG, MAX, MIN, CMP,

    // Logical operators.
    AND, OR, XOR, NOT,

    // Transcendental functions.
    EXP, LOG, POW,

    // Ternary operator
    TERNARY,

    // Meta-node holding true/false branches of ternary.
    MUX,

    // Stack helpers.
    DUP, SWAP,
};

enum class FMAType {
    FMADD = 0,  // (b * c) + a
    FMSUB = 1,  // (b * c) - a
    FNMADD = 2, // -(b * c) + a
    FNMSUB = 3, // -(b * c) - a
};

enum class ComparisonType {
    EQ = 0,
    LT = 1,
    LE = 2,
    NEQ = 4,
    NLT = 5,
    NLE = 6,
};

#ifdef VS_TARGET_CPU_X86
static_assert(static_cast<int>(ComparisonType::EQ) == _CMP_EQ_OQ, "");
static_assert(static_cast<int>(ComparisonType::LT) == _CMP_LT_OS, "");
static_assert(static_cast<int>(ComparisonType::LE) == _CMP_LE_OS, "");
static_assert(static_cast<int>(ComparisonType::NEQ) == _CMP_NEQ_UQ, "");
static_assert(static_cast<int>(ComparisonType::NLT) == _CMP_NLT_US, "");
static_assert(static_cast<int>(ComparisonType::NLE) == _CMP_NLE_US, "");
#endif

union ExprUnion {
    int32_t i;
    uint32_t u;
    float f;

    constexpr ExprUnion() : u{} {}

    constexpr ExprUnion(int32_t i) : i(i) {}
    constexpr ExprUnion(uint32_t u) : u(u) {}
    constexpr ExprUnion(float f) : f(f) {}
};

struct ExprOp {
    ExprOpType type;
    ExprUnion imm;

    ExprOp(ExprOpType type, ExprUnion param = {}) : type(type), imm(param) {}
};

bool operator==(const ExprOp &lhs, const ExprOp &rhs) { return lhs.type == rhs.type && lhs.imm.u == rhs.imm.u; }
bool operator!=(const ExprOp &lhs, const ExprOp &rhs) { return !(lhs == rhs); }

struct ExprInstruction {
    ExprOp op;
    int dst;
    int src1;
    int src2;
    int src3;

    ExprInstruction(ExprOp op) : op(op), dst(-1), src1(-1), src2(-1), src3(-1) {}
};

enum PlaneOp {
    poProcess, poCopy, poUndefined
};

struct ExprData {
    VSNodeRef *node[MAX_EXPR_INPUTS];
    VSVideoInfo vi;
    std::vector<ExprInstruction> bytecode[3];
    int plane[3];
    int numInputs;
    typedef void (*ProcessLineProc)(void *rwptrs, intptr_t ptroff[MAX_EXPR_INPUTS + 1], intptr_t niter);
    ProcessLineProc proc[3];
    size_t procSize[3];

    ExprData() : node(), vi(), plane(), numInputs(), proc() {}

    ~ExprData() {
#ifdef VS_TARGET_CPU_X86
        for (int i = 0; i < 3; i++) {
            if (proc[i]) {
#ifdef VS_TARGET_OS_WINDOWS
                VirtualFree((LPVOID)proc[i], 0, MEM_RELEASE);
#else
                munmap((void *)proc[i], procSize[i]);
#endif
            }
        }
#endif
    }
};

#ifdef VS_TARGET_CPU_X86
class ExprCompiler {
    virtual void load8(const ExprInstruction &insn) = 0;
    virtual void load16(const ExprInstruction &insn) = 0;
    virtual void loadF16(const ExprInstruction &insn) = 0;
    virtual void loadF32(const ExprInstruction &insn) = 0;
    virtual void loadConst(const ExprInstruction &insn) = 0;
    virtual void store8(const ExprInstruction &insn) = 0;
    virtual void store16(const ExprInstruction &insn) = 0;
    virtual void storeF16(const ExprInstruction &insn) = 0;
    virtual void storeF32(const ExprInstruction &insn) = 0;
    virtual void add(const ExprInstruction &insn) = 0;
    virtual void sub(const ExprInstruction &insn) = 0;
    virtual void mul(const ExprInstruction &insn) = 0;
    virtual void div(const ExprInstruction &insn) = 0;
    virtual void fma(const ExprInstruction &insn) = 0;
    virtual void max(const ExprInstruction &insn) = 0;
    virtual void min(const ExprInstruction &insn) = 0;
    virtual void sqrt(const ExprInstruction &insn) = 0;
    virtual void abs(const ExprInstruction &insn) = 0;
    virtual void neg(const ExprInstruction &insn) = 0;
    virtual void not_(const ExprInstruction &insn) = 0;
    virtual void and_(const ExprInstruction &insn) = 0;
    virtual void or_(const ExprInstruction &insn) = 0;
    virtual void xor_(const ExprInstruction &insn) = 0;
    virtual void cmp(const ExprInstruction &insn) = 0;
    virtual void ternary(const ExprInstruction &insn) = 0;
    virtual void exp(const ExprInstruction &insn) = 0;
    virtual void log(const ExprInstruction &insn) = 0;
    virtual void pow(const ExprInstruction &insn) = 0;
public:
    void addInstruction(const ExprInstruction &insn)
    {
        switch (insn.op.type) {
        case ExprOpType::MEM_LOAD_U8: load8(insn); break;
        case ExprOpType::MEM_LOAD_U16: load16(insn); break;
        case ExprOpType::MEM_LOAD_F16: loadF16(insn); break;
        case ExprOpType::MEM_LOAD_F32: loadF32(insn); break;
        case ExprOpType::CONSTANT: loadConst(insn); break;
        case ExprOpType::MEM_STORE_U8: store8(insn); break;
        case ExprOpType::MEM_STORE_U16: store16(insn); break;
        case ExprOpType::MEM_STORE_F16: storeF16(insn); break;
        case ExprOpType::MEM_STORE_F32: storeF32(insn); break;
        case ExprOpType::ADD: add(insn); break;
        case ExprOpType::SUB: sub(insn); break;
        case ExprOpType::MUL: mul(insn); break;
        case ExprOpType::DIV: div(insn); break;
        case ExprOpType::FMA: fma(insn); break;
        case ExprOpType::MAX: max(insn); break;
        case ExprOpType::MIN: min(insn); break;
        case ExprOpType::SQRT: sqrt(insn); break;
        case ExprOpType::ABS: abs(insn); break;
        case ExprOpType::NEG: neg(insn); break;
        case ExprOpType::NOT: not_(insn); break;
        case ExprOpType::AND: and_(insn); break;
        case ExprOpType::OR: or_(insn); break;
        case ExprOpType::XOR: xor_(insn); break;
        case ExprOpType::CMP: cmp(insn); break;
        case ExprOpType::TERNARY: ternary(insn); break;
        case ExprOpType::EXP: exp(insn); break;
        case ExprOpType::LOG: log(insn); break;
        case ExprOpType::POW: pow(insn); break;
        default: fprintf(stderr, "%s", "illegal opcode\n"); std::terminate(); break;
        }
    }

<<<<<<< HEAD
    virtual ExprData::ProcessLineProc getCode() = 0;

    virtual ~ExprCompiler() {};
=======
    virtual ~ExprCompiler() {}
    virtual std::pair<ExprData::ProcessLineProc, size_t> getCode() = 0;
>>>>>>> e5648491
};

class ExprCompiler128 : public ExprCompiler, private jitasm::function<void, ExprCompiler128, uint8_t *, const intptr_t *, intptr_t> {
    typedef jitasm::function<void, ExprCompiler128, uint8_t *, const intptr_t *, intptr_t> jit;
    friend struct jitasm::function<void, ExprCompiler128, uint8_t *, const intptr_t *, intptr_t>;
    friend struct jitasm::function_cdecl<void, ExprCompiler128, uint8_t *, const intptr_t *, intptr_t>;

#define SPLAT(x) { (x), (x), (x), (x) }
    static constexpr ExprUnion constData alignas(16)[39][4] = {
        SPLAT(0x7FFFFFFF), // absmask
        SPLAT(0x80000000), // negmask
        SPLAT(0x7F), // x7F
        SPLAT(0x00800000), // min_norm_pos
        SPLAT(~0x7F800000), // inv_mant_mask
        SPLAT(1.0f), // float_one
        SPLAT(0.5f), // float_half
        SPLAT(255.0f), // float_255
        SPLAT(511.0f), // float_511
        SPLAT(1023.0f), // float_1023
        SPLAT(2047.0f), // float_2047
        SPLAT(4095.0f), // float_4095
        SPLAT(8191.0f), // float_8191
        SPLAT(16383.0f), // float_16383
        SPLAT(32767.0f), // float_32767
        SPLAT(65535.0f), // float_65535
        SPLAT(static_cast<int32_t>(0x80008000)), // i16min_epi16
        SPLAT(static_cast<int32_t>(0xFFFF8000)), // i16min_epi32
        SPLAT(88.3762626647949f), // exp_hi
        SPLAT(-88.3762626647949f), // exp_lo
        SPLAT(1.44269504088896341f), // log2e
        SPLAT(0.693359375f), // exp_c1
        SPLAT(-2.12194440e-4f), // exp_c2
        SPLAT(1.9875691500E-4f), // exp_p0
        SPLAT(1.3981999507E-3f), // exp_p1
        SPLAT(8.3334519073E-3f), // exp_p2
        SPLAT(4.1665795894E-2f), // exp_p3
        SPLAT(1.6666665459E-1f), // exp_p4
        SPLAT(5.0000001201E-1f), // exp_p5
        SPLAT(0.707106781186547524f), // sqrt_1_2
        SPLAT(7.0376836292E-2f), // log_p0
        SPLAT(-1.1514610310E-1f), // log_p1
        SPLAT(1.1676998740E-1f), // log_p2
        SPLAT(-1.2420140846E-1f), // log_p3
        SPLAT(+1.4249322787E-1f), // log_p4
        SPLAT(-1.6668057665E-1f), // log_p5
        SPLAT(+2.0000714765E-1f), // log_p6
        SPLAT(-2.4999993993E-1f), // log_p7
        SPLAT(+3.3333331174E-1f) // log_p8
    };

    struct ConstantIndex {
        static constexpr int absmask = 0;
        static constexpr int negmask = 1;
        static constexpr int x7F = 2;
        static constexpr int min_norm_pos = 3;
        static constexpr int inv_mant_mask = 4;
        static constexpr int float_one = 5;
        static constexpr int float_half = 6;
        static constexpr int float_255 = 7;
        static constexpr int float_511 = 8;
        static constexpr int float_1023 = 9;
        static constexpr int float_2047 = 10;
        static constexpr int float_4095 = 11;
        static constexpr int float_8191 = 12;
        static constexpr int float_16383 = 13;
        static constexpr int float_32767 = 14;
        static constexpr int float_65535 = 15;
        static constexpr int i16min_epi16 = 16;
        static constexpr int i16min_epi32 = 17;
        static constexpr int exp_hi = 18;
        static constexpr int exp_lo = 19;
        static constexpr int log2e = 20;
        static constexpr int exp_c1 = 21;
        static constexpr int exp_c2 = 22;
        static constexpr int exp_p0 = 23;
        static constexpr int exp_p1 = 24;
        static constexpr int exp_p2 = 25;
        static constexpr int exp_p3 = 26;
        static constexpr int exp_p4 = 27;
        static constexpr int exp_p5 = 28;
        static constexpr int sqrt_1_2 = 29;
        static constexpr int log_p0 = 30;
        static constexpr int log_p1 = 31;
        static constexpr int log_p2 = 32;
        static constexpr int log_p3 = 33;
        static constexpr int log_p4 = 34;
        static constexpr int log_p5 = 35;
        static constexpr int log_p6 = 36;
        static constexpr int log_p7 = 37;
        static constexpr int log_p8 = 38;
        static constexpr int log_q1 = exp_c2;
        static constexpr int log_q2 = exp_c1;
    };
#undef SPLAT

    // JitASM compiles everything from main(), so record the operations for later.
    std::vector<std::function<void(Reg, XmmReg, Reg, std::unordered_map<int, std::pair<XmmReg, XmmReg>> &)>> deferred;

    CPUFeatures cpuFeatures;
    int numInputs;
    int curLabel;

#define EMIT() [this, insn](Reg regptrs, XmmReg zero, Reg constants, std::unordered_map<int, std::pair<XmmReg, XmmReg>> &bytecodeRegs)
#define VEX1(op, arg1, arg2) \
do { \
  if (cpuFeatures.avx) \
    v##op(arg1, arg2); \
  else \
    op(arg1, arg2); \
} while (0)
#define VEX1IMM(op, arg1, arg2, imm) \
do { \
  if (cpuFeatures.avx) { \
    v##op(arg1, arg2, imm); \
  } else if (arg1 == arg2) { \
    op(arg2, imm); \
  } else { \
    movdqa(arg1, arg2); \
    op(arg1, imm); \
  } \
} while (0)
#define VEX2(op, arg1, arg2, arg3) \
do { \
  if (cpuFeatures.avx) { \
    v##op(arg1, arg2, arg3); \
  } else if (arg1 == arg2) { \
    op(arg2, arg3); \
  } else if (arg1 != arg3) { \
    movdqa(arg1, arg2); \
    op(arg1, arg3); \
  } else { \
    XmmReg tmp; \
    movdqa(tmp, arg2); \
    op(tmp, arg3); \
    movdqa(arg1, tmp); \
  } \
} while (0)
#define VEX2IMM(op, arg1, arg2, arg3, imm) \
do { \
  if (cpuFeatures.avx) { \
    v##op(arg1, arg2, arg3, imm); \
  } else if (arg1 == arg2) { \
    op(arg2, arg3, imm); \
  } else if (arg1 != arg3) { \
    movdqa(arg1, arg2); \
    op(arg1, arg3, imm); \
  } else { \
    XmmReg tmp; \
    movdqa(tmp, arg2); \
    op(tmp, arg3, imm); \
    movdqa(arg1, tmp); \
  } \
} while (0)

    void load8(const ExprInstruction &insn) override
    {
        deferred.push_back(EMIT()
        {
            auto t1 = bytecodeRegs[insn.dst];
            Reg a;
            mov(a, ptr[regptrs + sizeof(void *) * (insn.op.imm.u + 1)]);
            VEX1(movq, t1.first, mmword_ptr[a]);
            VEX2(punpcklbw, t1.first, t1.first, zero);
            VEX2(punpckhwd, t1.second, t1.first, zero);
            VEX2(punpcklwd, t1.first, t1.first, zero);
            VEX1(cvtdq2ps, t1.first, t1.first);
            VEX1(cvtdq2ps, t1.second, t1.second);
        });
    }

    void load16(const ExprInstruction &insn) override
    {
        deferred.push_back(EMIT()
        {
            auto t1 = bytecodeRegs[insn.dst];
            Reg a;
            mov(a, ptr[regptrs + sizeof(void *) * (insn.op.imm.u + 1)]);
            VEX1(movdqa, t1.first, xmmword_ptr[a]);
            VEX2(punpckhwd, t1.second, t1.first, zero);
            VEX2(punpcklwd, t1.first, t1.first, zero);
            VEX1(cvtdq2ps, t1.first, t1.first);
            VEX1(cvtdq2ps, t1.second, t1.second);
        });
    }

    void loadF16(const ExprInstruction &insn) override
    {
        deferred.push_back(EMIT()
        {
            auto t1 = bytecodeRegs[insn.dst];
            Reg a;
            mov(a, ptr[regptrs + sizeof(void *) * (insn.op.imm.u + 1)]);
            vcvtph2ps(t1.first, qword_ptr[a]);
            vcvtph2ps(t1.second, qword_ptr[a + 8]);
        });
    }

    void loadF32(const ExprInstruction &insn) override
    {
        deferred.push_back(EMIT()
        {
            auto t1 = bytecodeRegs[insn.dst];
            Reg a;
            mov(a, ptr[regptrs + sizeof(void *) * (insn.op.imm.u + 1)]);
            VEX1(movdqa, t1.first, xmmword_ptr[a]);
            VEX1(movdqa, t1.second, xmmword_ptr[a + 16]);
        });
    }

    void loadConst(const ExprInstruction &insn) override
    {
        deferred.push_back(EMIT()
        {
            auto t1 = bytecodeRegs[insn.dst];

            if (insn.op.imm.f == 0.0f) {
                VEX1(movaps, t1.first, zero);
                VEX1(movaps, t1.second, zero);
                return;
            }

            Reg32 a;
            mov(a, insn.op.imm.u);
            VEX1(movd, t1.first, a);
            VEX2IMM(shufps, t1.first, t1.first, t1.first, 0);
            VEX1(movaps, t1.second, t1.first);
        });
    }

    void store8(const ExprInstruction &insn) override
    {
        deferred.push_back(EMIT()
        {
            auto t1 = bytecodeRegs[insn.src1];
            XmmReg r1, r2, limit;
            Reg a;
            VEX1(movaps, limit, xmmword_ptr[constants + ConstantIndex::float_255 * 16]);
            VEX2(minps, r1, t1.first, limit);
            VEX2(minps, r2, t1.second, limit);
            VEX1(cvtps2dq, r1, r1);
            VEX1(cvtps2dq, r2, r2);
            VEX2(packssdw, r1, r1, r2);
            VEX2(packuswb, r1, r1, zero);
            mov(a, ptr[regptrs]);
            VEX1(movq, mmword_ptr[a], r1);
        });
    }

    void store16(const ExprInstruction &insn) override
    {
        deferred.push_back(EMIT()
        {
            int depth = insn.op.imm.u;
            auto t1 = bytecodeRegs[insn.src1];
            XmmReg r1, r2, limit;
            Reg a;
            VEX1(movaps, limit, xmmword_ptr[constants + (ConstantIndex::float_255 + depth - 8) * 16]);
            VEX2IMM(shufps, limit, limit, limit, 0);
            VEX2(minps, r1, t1.first, limit);
            VEX2(minps, r2, t1.second, limit);
            VEX1(cvtps2dq, r1, r1);
            VEX1(cvtps2dq, r2, r2);

            if (cpuFeatures.sse4_1) {
                VEX2(packusdw, r1, r1, r2);
            } else {
                if (depth >= 16) {
                    VEX1(movaps, limit, xmmword_ptr[constants + ConstantIndex::i16min_epi32 * 16]);
                    VEX2(paddd, r1, r1, limit);
                    VEX2(paddd, r2, r2, limit);
                }
                VEX2(packssdw, r1, r1, r2);
                if (depth >= 16)
                    VEX2(psubw, r1, r1, xmmword_ptr[constants + ConstantIndex::i16min_epi16 * 16]);
            }
            mov(a, ptr[regptrs]);
            VEX1(movaps, xmmword_ptr[a], r1);
        });
    }

    void storeF16(const ExprInstruction &insn) override
    {
        deferred.push_back(EMIT()
        {
            auto t1 = bytecodeRegs[insn.src1];

            Reg a;
            mov(a, ptr[regptrs]);
            vcvtps2ph(qword_ptr[a], t1.first, 0);
            vcvtps2ph(qword_ptr[a + 8], t1.second, 0);
        });
    }

    void storeF32(const ExprInstruction &insn) override
    {
        deferred.push_back(EMIT()
        {
            auto t1 = bytecodeRegs[insn.src1];

            Reg a;
            mov(a, ptr[regptrs]);
            VEX1(movaps, xmmword_ptr[a], t1.first);
            VEX1(movaps, xmmword_ptr[a + 16], t1.second);
        });
    }

#define BINARYOP(op) \
do { \
  auto t1 = bytecodeRegs[insn.src1]; \
  auto t2 = bytecodeRegs[insn.src2]; \
  auto t3 = bytecodeRegs[insn.dst]; \
  VEX2(op, t3.first, t1.first, t2.first); \
  VEX2(op, t3.second, t1.second, t2.second); \
} while (0)
    void add(const ExprInstruction &insn) override
    {
        deferred.push_back(EMIT()
        {
            BINARYOP(addps);
        });
    }

    void sub(const ExprInstruction &insn) override
    {
        deferred.push_back(EMIT()
        {
            BINARYOP(subps);
        });
    }

    void mul(const ExprInstruction &insn) override
    {
        deferred.push_back(EMIT()
        {
            BINARYOP(mulps);
        });
    }

    void div(const ExprInstruction &insn) override
    {
        deferred.push_back(EMIT()
        {
            BINARYOP(divps);
        });
    }

    void fma(const ExprInstruction &insn) override
    {
        deferred.push_back(EMIT()
        {
            FMAType type = static_cast<FMAType>(insn.op.imm.u);

            // t1 + t2 * t3
            auto t1 = bytecodeRegs[insn.src1];
            auto t2 = bytecodeRegs[insn.src2];
            auto t3 = bytecodeRegs[insn.src3];
            auto t4 = bytecodeRegs[insn.dst];

            if (cpuFeatures.fma3) {
#define FMA3(op) \
do { \
  if (insn.dst == insn.src1) { \
    v##op##231ps(t1.first, t2.first, t3.first); \
    v##op##231ps(t1.second, t2.second, t3.second); \
  } else if (insn.dst == insn.src2) { \
    v##op##132ps(t2.first, t1.first, t3.first); \
    v##op##132ps(t2.second, t1.second, t3.second); \
  } else if (insn.dst == insn.src3) { \
    v##op##132ps(t3.first, t1.first, t2.first); \
    v##op##132ps(t3.second, t1.second, t2.second); \
  } else { \
    vmovaps(t4.first, t1.first); \
    vmovaps(t4.second, t1.second); \
    v##op##231ps(t4.first, t2.first, t3.first); \
    v##op##231ps(t4.second, t2.second, t3.second); \
  } \
} while (0)
                switch (type) {
                case FMAType::FMADD: FMA3(fmadd); break;
                case FMAType::FMSUB: FMA3(fmsub); break;
                case FMAType::FNMADD: FMA3(fnmadd); break;
                case FMAType::FNMSUB: FMA3(fnmsub); break;
                }
#undef FMA3
            } else {
                XmmReg r1, r2;
                VEX2(mulps, r1, t2.first, t3.first);
                VEX2(mulps, r2, t2.second, t3.second);

                if (type == FMAType::FMADD || type == FMAType::FNMSUB) {
                    VEX2(addps, t4.first, r1, t1.first);
                    VEX2(addps, t4.second, r2, t1.second);
                } else if (type == FMAType::FMSUB) {
                    VEX2(subps, t4.first, r1, t1.first);
                    VEX2(subps, t4.second, r2, t1.second);
                } else if (type == FMAType::FNMADD) {
                    VEX2(subps, t4.first, t1.first, r1);
                    VEX2(subps, t4.second, t1.second, r2);
                }

                if (type == FMAType::FNMSUB) {
                    VEX1(movaps, r1, xmmword_ptr[constants + ConstantIndex::negmask * 16]);
                    VEX2(xorps, t4.first, t4.first, r1);
                    VEX2(xorps, t4.second, t4.second, r2);
                }
            }
        });
    }

    void max(const ExprInstruction &insn) override
    {
        deferred.push_back(EMIT()
        {
            BINARYOP(maxps);
        });
    }

    void min(const ExprInstruction &insn) override
    {
        deferred.push_back(EMIT()
        {
            BINARYOP(minps);
        });
    }
#undef BINARYOP

    void sqrt(const ExprInstruction &insn) override
    {
        deferred.push_back(EMIT()
        {
            auto t1 = bytecodeRegs[insn.src1];
            auto t2 = bytecodeRegs[insn.dst];
            VEX2(maxps, t2.first, t1.first, zero);
            VEX2(maxps, t2.second, t1.second, zero);
            VEX1(sqrtps, t2.first, t2.first);
            VEX1(sqrtps, t2.second, t2.second);
        });
    }

    void abs(const ExprInstruction &insn) override
    {
        deferred.push_back(EMIT()
        {
            auto t1 = bytecodeRegs[insn.src1];
            auto t2 = bytecodeRegs[insn.dst];
            XmmReg r1;
            VEX1(movaps, r1, xmmword_ptr[constants + ConstantIndex::absmask * 16]);
            VEX2(andps, t2.first, t1.first, r1);
            VEX2(andps, t2.second, t1.second, r1);
        });
    }

    void neg(const ExprInstruction &insn) override
    {
        deferred.push_back(EMIT()
        {
            auto t1 = bytecodeRegs[insn.src1];
            auto t2 = bytecodeRegs[insn.dst];
            XmmReg r1;
            VEX1(movaps, r1, xmmword_ptr[constants + ConstantIndex::negmask * 16]);
            VEX2(xorps, t2.first, t1.first, r1);
            VEX2(xorps, t2.second, t1.second, r1);
        });
    }

    void not_(const ExprInstruction &insn) override
    {
        deferred.push_back(EMIT()
        {
            auto t1 = bytecodeRegs[insn.src1];
            auto t2 = bytecodeRegs[insn.dst];
            XmmReg r1;
            VEX1(movaps, r1, xmmword_ptr[constants + ConstantIndex::float_one * 16]);
            VEX2IMM(cmpps, t2.first, t1.first, zero, _CMP_LE_OS);
            VEX2IMM(cmpps, t2.second, t1.second, zero, _CMP_LE_OS);
            VEX2(andps, t2.first, t2.first, r1);
            VEX2(andps, t2.second, t2.second, r1);
        });
    }

#define LOGICOP(op) \
do { \
  auto t1 = bytecodeRegs[insn.src1]; \
  auto t2 = bytecodeRegs[insn.src2]; \
  auto t3 = bytecodeRegs[insn.dst]; \
  XmmReg r1, tmp1, tmp2; \
  VEX1(movaps, r1, xmmword_ptr[constants + ConstantIndex::float_one * 16]); \
  VEX2IMM(cmpps, tmp1, t1.first, zero, _CMP_NLE_US); \
  VEX2IMM(cmpps, tmp2, t1.second, zero, _CMP_NLE_US); \
  VEX2IMM(cmpps, t3.first, t2.first, zero, _CMP_NLE_US); \
  VEX2IMM(cmpps, t3.second, t2.second, zero, _CMP_NLE_US); \
  VEX2(op, t3.first, t3.first, tmp1); \
  VEX2(op, t3.second, t3.second, tmp2); \
  VEX2(andps, t3.first, t3.first, r1); \
  VEX2(andps, t3.second, t3.second, r1); \
} while (0)

    void and_(const ExprInstruction &insn) override
    {
        deferred.push_back(EMIT()
        {
            LOGICOP(andps);
        });
    }

    void or_(const ExprInstruction &insn) override
    {
        deferred.push_back(EMIT()
        {
            LOGICOP(orps);
        });
    }

    void xor_(const ExprInstruction &insn) override
    {
        deferred.push_back(EMIT()
        {
            LOGICOP(xorps);
        });
    }
#undef LOGICOP

    void cmp(const ExprInstruction &insn) override
    {
        deferred.push_back(EMIT()
        {
            auto t1 = bytecodeRegs[insn.src1];
            auto t2 = bytecodeRegs[insn.src2];
            auto t3 = bytecodeRegs[insn.dst];
            XmmReg r1;
            VEX1(movaps, r1, xmmword_ptr[constants + ConstantIndex::float_one * 16]);
            VEX2IMM(cmpps, t3.first, t1.first, t2.first, insn.op.imm.u);
            VEX2IMM(cmpps, t3.second, t1.second, t2.second, insn.op.imm.u);
            VEX2(andps, t3.first, t3.first, r1);
            VEX2(andps, t3.second, t3.second, r1);
        });
    }

    void ternary(const ExprInstruction &insn) override
    {
        deferred.push_back(EMIT()
        {
            auto t1 = bytecodeRegs[insn.src1];
            auto t2 = bytecodeRegs[insn.src2];
            auto t3 = bytecodeRegs[insn.src3];
            auto t4 = bytecodeRegs[insn.dst];

            XmmReg r1, r2;
            VEX2IMM(cmpps, r1, t1.first, zero, _CMP_NLE_US);
            VEX2IMM(cmpps, r2, t1.second, zero, _CMP_NLE_US);

            if (cpuFeatures.sse4_1) {
                VEX2IMM(blendvps, t4.first, t3.first, t2.first, r1);
                VEX2IMM(blendvps, t4.second, t3.second, t2.second, r2);
            } else {
                VEX2(andps, t4.first, t3.first, r1);
                VEX2(andps, t4.second, t3.second, r2);
                VEX2(andnps, r1, r1, t2.first);
                VEX2(andnps, r2, r2, t2.second);
                VEX2(orps, t4.first, t4.first, r1);
                VEX2(orps, t4.second, t4.second, r2);
            }
        });
    }

    void exp_(XmmReg x, XmmReg one, Reg constants)
    {
        XmmReg fx, emm0, etmp, y, mask, z;
        VEX2(minps, x, x, xmmword_ptr[constants + ConstantIndex::exp_hi * 16]);
        VEX2(maxps, x, x, xmmword_ptr[constants + ConstantIndex::exp_lo * 16]);
        VEX2(mulps, fx, x, xmmword_ptr[constants + ConstantIndex::log2e * 16]);
        VEX2(addps, fx, fx, xmmword_ptr[constants + ConstantIndex::float_half * 16]);
        VEX1(cvttps2dq, emm0, fx);
        VEX1(cvtdq2ps, etmp, emm0);
        VEX2IMM(cmpps, mask, etmp, fx, _CMP_NLE_US);
        VEX2(andps, mask, mask, one);
        VEX2(subps, fx, etmp, mask);
        VEX2(mulps, etmp, fx, xmmword_ptr[constants + ConstantIndex::exp_c1 * 16]);
        VEX2(mulps, z, fx, xmmword_ptr[constants + ConstantIndex::exp_c2 * 16]);
        VEX2(subps, x, x, etmp);
        VEX2(subps, x, x, z);
        VEX2(mulps, z, x, x);
        VEX2(mulps, y, x, xmmword_ptr[constants + ConstantIndex::exp_p0 * 16]);
        VEX2(addps, y, y, xmmword_ptr[constants + ConstantIndex::exp_p1 * 16]);
        VEX2(mulps, y, y, x);
        VEX2(addps, y, y, xmmword_ptr[constants + ConstantIndex::exp_p2 * 16]);
        VEX2(mulps, y, y, x);
        VEX2(addps, y, y, xmmword_ptr[constants + ConstantIndex::exp_p3 * 16]);
        VEX2(mulps, y, y, x);
        VEX2(addps, y, y, xmmword_ptr[constants + ConstantIndex::exp_p4 * 16]);
        VEX2(mulps, y, y, x);
        VEX2(addps, y, y, xmmword_ptr[constants + ConstantIndex::exp_p5 * 16]);
        VEX2(mulps, y, y, z);
        VEX2(addps, y, y, x);
        VEX2(addps, y, y, one);
        VEX1(cvttps2dq, emm0, fx);
        VEX2(paddd, emm0, emm0, xmmword_ptr[constants + ConstantIndex::x7F * 16]);
        VEX1IMM(pslld, emm0, emm0, 23);
        VEX2(mulps, x, y, emm0);
    }

    void log_(XmmReg x, XmmReg zero, XmmReg one, Reg constants)
    {
        XmmReg emm0, invalid_mask, mask, y, etmp, z;
        VEX2IMM(cmpps, invalid_mask, zero, x, _CMP_NLE_US);
        VEX2(maxps, x, x, xmmword_ptr[constants + ConstantIndex::min_norm_pos * 16]);
        VEX1IMM(psrld, emm0, x, 23);
        VEX2(andps, x, x, xmmword_ptr[constants + ConstantIndex::inv_mant_mask * 16]);
        VEX2(orps, x, x, xmmword_ptr[constants + ConstantIndex::float_half * 16]);
        VEX2(psubd, emm0, emm0, xmmword_ptr[constants + ConstantIndex::x7F * 16]);
        VEX1(cvtdq2ps, emm0, emm0);
        VEX2(addps, emm0, emm0, one);
        VEX2IMM(cmpps, mask, x, xmmword_ptr[constants + ConstantIndex::sqrt_1_2 * 16], _CMP_LT_OS);
        VEX2(andps, etmp, x, mask);
        VEX2(subps, x, x, one);
        VEX2(andps, mask, mask, one);
        VEX2(subps, emm0, emm0, mask);
        VEX2(addps, x, x, etmp);
        VEX2(mulps, z, x, x);
        VEX2(mulps, y, x, xmmword_ptr[constants + ConstantIndex::log_p0 * 16]);
        VEX2(addps, y, y, xmmword_ptr[constants + ConstantIndex::log_p1 * 16]);
        VEX2(mulps, y, y, x);
        VEX2(addps, y, y, xmmword_ptr[constants + ConstantIndex::log_p2 * 16]);
        VEX2(mulps, y, y, x);
        VEX2(addps, y, y, xmmword_ptr[constants + ConstantIndex::log_p3 * 16]);
        VEX2(mulps, y, y, x);
        VEX2(addps, y, y, xmmword_ptr[constants + ConstantIndex::log_p4 * 16]);
        VEX2(mulps, y, y, x);
        VEX2(addps, y, y, xmmword_ptr[constants + ConstantIndex::log_p5 * 16]);
        VEX2(mulps, y, y, x);
        VEX2(addps, y, y, xmmword_ptr[constants + ConstantIndex::log_p6 * 16]);
        VEX2(mulps, y, y, x);
        VEX2(addps, y, y, xmmword_ptr[constants + ConstantIndex::log_p7 * 16]);
        VEX2(mulps, y, y, x);
        VEX2(addps, y, y, xmmword_ptr[constants + ConstantIndex::log_p8 * 16]);
        VEX2(mulps, y, y, x);
        VEX2(mulps, y, y, z);
        VEX2(mulps, etmp, emm0, xmmword_ptr[constants + ConstantIndex::log_q1 * 16]);
        VEX2(addps, y, y, etmp);
        VEX2(mulps, z, z, xmmword_ptr[constants + ConstantIndex::float_half * 16]);
        VEX2(subps, y, y, z);
        VEX2(mulps, emm0, emm0, xmmword_ptr[constants + ConstantIndex::log_q2 * 16]);
        VEX2(addps, x, x, y);
        VEX2(addps, x, x, emm0);
        VEX2(orps, x, x, invalid_mask);
    }

    void exp(const ExprInstruction &insn) override
    {
        int l = curLabel++;

        deferred.push_back([this, insn, l](Reg regptrs, XmmReg zero, Reg constants, std::unordered_map<int, std::pair<XmmReg, XmmReg>> &bytecodeRegs)
        {
            char label[] = "label-0000";
            sprintf(label, "label-%04d", l);

            auto t1 = bytecodeRegs[insn.src1];
            auto t2 = bytecodeRegs[insn.dst];
            XmmReg r1, r2, one;
            Reg a;
            mov(a, 2);
            VEX1(movaps, r1, t1.first);
            VEX1(movaps, r2, t1.second);
            VEX1(movaps, one, xmmword_ptr[constants + ConstantIndex::float_one * 16]);

            L(label);

            exp_(r1, one, constants);
            VEX1(movaps, t2.first, t2.second);
            VEX1(movaps, t2.second, r1);
            VEX1(movaps, r1, r2);

            jit::sub(a, 1);
            jnz(label);
        });
    }

    void log(const ExprInstruction &insn) override
    {
        int l = curLabel++;

        deferred.push_back([this, insn, l](Reg regptrs, XmmReg zero, Reg constants, std::unordered_map<int, std::pair<XmmReg, XmmReg>> &bytecodeRegs)
        {
            char label[] = "label-0000";
            sprintf(label, "label-%04d", l);

            auto t1 = bytecodeRegs[insn.src1];
            auto t2 = bytecodeRegs[insn.dst];
            XmmReg r1, r2, one;
            Reg a;
            mov(a, 2);
            VEX1(movaps, r1, t1.first);
            VEX1(movaps, r2, t1.second);
            VEX1(movaps, one, xmmword_ptr[constants + ConstantIndex::float_one * 16]);

            L(label);

            log_(r1, zero, one, constants);
            VEX1(movaps, t2.first, t2.second);
            VEX1(movaps, t2.second, r1);
            VEX1(movaps, r1, r2);

            jit::sub(a, 1);
            jnz(label);
        });
    }

    void pow(const ExprInstruction &insn) override
    {
        int l = curLabel++;

        deferred.push_back([this, insn, l](Reg regptrs, XmmReg zero, Reg constants, std::unordered_map<int, std::pair<XmmReg, XmmReg>> &bytecodeRegs)
        {
            char label[] = "label-0000";
            sprintf(label, "label-%04d", l);

            auto t1 = bytecodeRegs[insn.src1];
            auto t2 = bytecodeRegs[insn.src2];
            auto t3 = bytecodeRegs[insn.dst];

            XmmReg r1, r2, r3, r4, one;
            Reg a;
            mov(a, 2);
            VEX1(movaps, r1, t1.first);
            VEX1(movaps, r2, t1.second);
            VEX1(movaps, r3, t2.first);
            VEX1(movaps, r4, t2.second);
            VEX1(movaps, one, xmmword_ptr[constants + ConstantIndex::float_one * 16]);

            L(label);

            log_(r1, zero, one, constants);
            VEX2(mulps, r1, r1, r3);
            exp_(r1, one, constants);

            VEX1(movaps, t3.first, t3.second);
            VEX1(movaps, t3.second, r1);
            VEX1(movaps, r1, r2);
            VEX1(movaps, r3, r4);

            jit::sub(a, 1);
            jnz(label);
        });
    }

    void main(Reg regptrs, Reg regoffs, Reg niter)
    {
        std::unordered_map<int, std::pair<XmmReg, XmmReg>> bytecodeRegs;
        XmmReg zero;
        VEX2(pxor, zero, zero, zero);
        Reg constants;
        mov(constants, (uintptr_t)constData);

        L("wloop");

        for (const auto &f : deferred) {
            f(regptrs, zero, constants, bytecodeRegs);
        }

#if UINTPTR_MAX > UINT32_MAX
        for (int i = 0; i < numInputs / 2 + 1; i++) {
            XmmReg r1, r2;
            VEX1(movdqu, r1, xmmword_ptr[regptrs + 16 * i]);
            VEX1(movdqu, r2, xmmword_ptr[regoffs + 16 * i]);
            VEX2(paddq, r1, r1, r2);
            VEX1(movdqu, xmmword_ptr[regptrs + 16 * i], r1);
        }
#else
        for (int i = 0; i < numInputs / 4 + 1; i++) {
            XmmReg r1, r2;
            VEX1(movdqu, r1, xmmword_ptr[regptrs + 16 * i]);
            VEX1(movdqu, r2, xmmword_ptr[regoffs + 16 * i]);
            VEX2(paddd, r1, r1, r2);
            VEX1(movdqu, xmmword_ptr[regptrs + 16 * i], r1);
        }
#endif

        jit::sub(niter, 1);
        jnz("wloop");
    }

public:
    explicit ExprCompiler128(int numInputs) : cpuFeatures(*getCPUFeatures()), numInputs(numInputs), curLabel() {}

    std::pair<ExprData::ProcessLineProc, size_t> getCode() override
    {
        size_t size;
        if (jit::GetCode() && (size = GetCodeSize())) {
#ifdef VS_TARGET_OS_WINDOWS
            void *ptr = VirtualAlloc(nullptr, size, MEM_COMMIT, PAGE_EXECUTE_READWRITE);
#else
            void *ptr = mmap(nullptr, size, PROT_READ | PROT_WRITE | PROT_EXEC, MAP_ANON | MAP_PRIVATE, 0, 0);
#endif
            memcpy(ptr, jit::GetCode(), size);
            return {reinterpret_cast<ExprData::ProcessLineProc>(ptr), size};
        }
        return {nullptr, 0};
    }
#undef VEX2IMM
#undef VEX2
#undef VEX1IMM
#undef VEX1
#undef EMIT
};

constexpr ExprUnion ExprCompiler128::constData alignas(16)[39][4];

class ExprCompiler256 : public ExprCompiler, private jitasm::function<void, ExprCompiler256, uint8_t *, const intptr_t *, intptr_t> {
    typedef jitasm::function<void, ExprCompiler256, uint8_t *, const intptr_t *, intptr_t> jit;
    friend struct jitasm::function<void, ExprCompiler256, uint8_t *, const intptr_t *, intptr_t>;
    friend struct jitasm::function_cdecl<void, ExprCompiler256, uint8_t *, const intptr_t *, intptr_t>;

#define SPLAT(x) { (x), (x), (x), (x), (x), (x), (x), (x) }
    static constexpr ExprUnion constData alignas(32)[39][8] = {
        SPLAT(0x7FFFFFFF), // absmask
        SPLAT(0x80000000), // negmask
        SPLAT(0x7F), // x7F
        SPLAT(0x00800000), // min_norm_pos
        SPLAT(~0x7F800000), // inv_mant_mask
        SPLAT(1.0f), // float_one
        SPLAT(0.5f), // float_half
        SPLAT(255.0f), // float_255
        SPLAT(511.0f), // float_511
        SPLAT(1023.0f), // float_1023
        SPLAT(2047.0f), // float_2047
        SPLAT(4095.0f), // float_4095
        SPLAT(8191.0f), // float_8191
        SPLAT(16383.0f), // float_16383
        SPLAT(32767.0f), // float_32767
        SPLAT(65535.0f), // float_65535
        SPLAT(static_cast<int32_t>(0x80008000)), // i16min_epi16
        SPLAT(static_cast<int32_t>(0xFFFF8000)), // i16min_epi32
        SPLAT(88.3762626647949f), // exp_hi
        SPLAT(-88.3762626647949f), // exp_lo
        SPLAT(1.44269504088896341f), // log2e
        SPLAT(0.693359375f), // exp_c1
        SPLAT(-2.12194440e-4f), // exp_c2
        SPLAT(1.9875691500E-4f), // exp_p0
        SPLAT(1.3981999507E-3f), // exp_p1
        SPLAT(8.3334519073E-3f), // exp_p2
        SPLAT(4.1665795894E-2f), // exp_p3
        SPLAT(1.6666665459E-1f), // exp_p4
        SPLAT(5.0000001201E-1f), // exp_p5
        SPLAT(0.707106781186547524f), // sqrt_1_2
        SPLAT(7.0376836292E-2f), // log_p0
        SPLAT(-1.1514610310E-1f), // log_p1
        SPLAT(1.1676998740E-1f), // log_p2
        SPLAT(-1.2420140846E-1f), // log_p3
        SPLAT(+1.4249322787E-1f), // log_p4
        SPLAT(-1.6668057665E-1f), // log_p5
        SPLAT(+2.0000714765E-1f), // log_p6
        SPLAT(-2.4999993993E-1f), // log_p7
        SPLAT(+3.3333331174E-1f) // log_p8
    };

    struct ConstantIndex {
        static constexpr int absmask = 0;
        static constexpr int negmask = 1;
        static constexpr int x7F = 2;
        static constexpr int min_norm_pos = 3;
        static constexpr int inv_mant_mask = 4;
        static constexpr int float_one = 5;
        static constexpr int float_half = 6;
        static constexpr int float_255 = 7;
        static constexpr int float_511 = 8;
        static constexpr int float_1023 = 9;
        static constexpr int float_2047 = 10;
        static constexpr int float_4095 = 11;
        static constexpr int float_8191 = 12;
        static constexpr int float_16383 = 13;
        static constexpr int float_32767 = 14;
        static constexpr int float_65535 = 15;
        static constexpr int i16min_epi16 = 16;
        static constexpr int i16min_epi32 = 17;
        static constexpr int exp_hi = 18;
        static constexpr int exp_lo = 19;
        static constexpr int log2e = 20;
        static constexpr int exp_c1 = 21;
        static constexpr int exp_c2 = 22;
        static constexpr int exp_p0 = 23;
        static constexpr int exp_p1 = 24;
        static constexpr int exp_p2 = 25;
        static constexpr int exp_p3 = 26;
        static constexpr int exp_p4 = 27;
        static constexpr int exp_p5 = 28;
        static constexpr int sqrt_1_2 = 29;
        static constexpr int log_p0 = 30;
        static constexpr int log_p1 = 31;
        static constexpr int log_p2 = 32;
        static constexpr int log_p3 = 33;
        static constexpr int log_p4 = 34;
        static constexpr int log_p5 = 35;
        static constexpr int log_p6 = 36;
        static constexpr int log_p7 = 37;
        static constexpr int log_p8 = 38;
        static constexpr int log_q1 = exp_c2;
        static constexpr int log_q2 = exp_c1;
    };
#undef SPLAT

    // JitASM compiles everything from main(), so record the operations for later.
    std::vector<std::function<void(Reg, YmmReg, Reg, std::unordered_map<int, YmmReg> &)>> deferred;

    CPUFeatures cpuFeatures;
    int numInputs;
    int curLabel;

#define EMIT() [this, insn](Reg regptrs, YmmReg zero, Reg constants, std::unordered_map<int, YmmReg> &bytecodeRegs)

    void load8(const ExprInstruction &insn) override
    {
        deferred.push_back(EMIT()
        {
            auto t1 = bytecodeRegs[insn.dst];
            Reg a;
            mov(a, ptr[regptrs + sizeof(void *) * (insn.op.imm.u + 1)]);
            vpmovzxbd(t1, mmword_ptr[a]);
            vcvtdq2ps(t1, t1);
        });
    }

    void load16(const ExprInstruction &insn) override
    {
        deferred.push_back(EMIT()
        {
            auto t1 = bytecodeRegs[insn.dst];
            Reg a;
            mov(a, ptr[regptrs + sizeof(void *) * (insn.op.imm.u + 1)]);
            vpmovzxwd(t1, xmmword_ptr[a]);
            vcvtdq2ps(t1, t1);
        });
    }

    void loadF16(const ExprInstruction &insn) override
    {
        deferred.push_back(EMIT()
        {
            auto t1 = bytecodeRegs[insn.dst];
            Reg a;
            mov(a, ptr[regptrs + sizeof(void *) * (insn.op.imm.u + 1)]);
            vcvtph2ps(t1, xmmword_ptr[a]);
        });
    }

    void loadF32(const ExprInstruction &insn) override
    {
        deferred.push_back(EMIT()
        {
            auto t1 = bytecodeRegs[insn.dst];
            Reg a;
            mov(a, ptr[regptrs + sizeof(void *) * (insn.op.imm.u + 1)]);
            vmovaps(t1, ymmword_ptr[a]);
        });
    }

    void loadConst(const ExprInstruction &insn) override
    {
        deferred.push_back(EMIT()
        {
            auto t1 = bytecodeRegs[insn.dst];

            if (insn.op.imm.f == 0.0f) {
                vmovaps(t1, zero);
                return;
            }

            XmmReg r1;
            Reg32 a;
            mov(a, insn.op.imm.u);
            vmovd(r1, a);
            vbroadcastss(t1, r1);
        });
    }

    void store8(const ExprInstruction &insn) override
    {
        deferred.push_back(EMIT()
        {
            auto t1 = bytecodeRegs[insn.src1];
            YmmReg r1;
            Reg a;
            vminps(r1, t1, ymmword_ptr[constants + ConstantIndex::float_255 * 32]);
            vcvtps2dq(r1, r1);
            vpackssdw(r1, r1, r1);
            vpermq(r1, r1, 0x08);
            vpackuswb(r1, r1, zero);
            mov(a, ptr[regptrs]);
            vmovq(qword_ptr[a], r1.as128());
        });
    }

    void store16(const ExprInstruction &insn) override
    {
        deferred.push_back(EMIT()
        {
            int depth = insn.op.imm.u;
            auto t1 = bytecodeRegs[insn.src1];
            YmmReg r1, limit;
            Reg a;
            vminps(r1, t1, ymmword_ptr[constants + (ConstantIndex::float_255 + depth - 8) * 32]);
            vcvtps2dq(r1, r1);
            vpackusdw(r1, r1, r1);
            vpermq(r1, r1, 0x08);
            mov(a, ptr[regptrs]);
            vmovaps(xmmword_ptr[a], r1.as128());
        });
    }

    void storeF16(const ExprInstruction &insn) override
    {
        deferred.push_back(EMIT()
        {
            auto t1 = bytecodeRegs[insn.src1];
            Reg a;
            mov(a, ptr[regptrs]);
            vcvtps2ph(xmmword_ptr[a], t1, 0);
        });
    }

    void storeF32(const ExprInstruction &insn) override
    {
        deferred.push_back(EMIT()
        {
            auto t1 = bytecodeRegs[insn.src1];
            Reg a;
            mov(a, ptr[regptrs]);
            vmovaps(ymmword_ptr[a], t1);
        });
    }

#define BINARYOP(op) \
do { \
  auto t1 = bytecodeRegs[insn.src1]; \
  auto t2 = bytecodeRegs[insn.src2]; \
  auto t3 = bytecodeRegs[insn.dst]; \
  op(t3, t1, t2); \
} while (0)
    void add(const ExprInstruction &insn) override
    {
        deferred.push_back(EMIT()
        {
            BINARYOP(vaddps);
        });
    }

    void sub(const ExprInstruction &insn) override
    {
        deferred.push_back(EMIT()
        {
            BINARYOP(vsubps);
        });
    }

    void mul(const ExprInstruction &insn) override
    {
        deferred.push_back(EMIT()
        {
            BINARYOP(vmulps);
        });
    }

    void div(const ExprInstruction &insn) override
    {
        deferred.push_back(EMIT()
        {
            BINARYOP(vdivps);
        });
    }

    void fma(const ExprInstruction &insn) override
    {
        deferred.push_back(EMIT()
        {
            FMAType type = static_cast<FMAType>(insn.op.imm.u);

            // t1 + t2 * t3
            auto t1 = bytecodeRegs[insn.src1];
            auto t2 = bytecodeRegs[insn.src2];
            auto t3 = bytecodeRegs[insn.src3];
            auto t4 = bytecodeRegs[insn.dst];

#define FMA3(op) \
do { \
  if (insn.dst == insn.src1) { \
    op##231ps(t1, t2, t3); \
  } else if (insn.dst == insn.src2) { \
    op##132ps(t2, t1, t3); \
  } else if (insn.dst == insn.src3) { \
    op##132ps(t3, t1, t2); \
  } else { \
    vmovaps(t4, t1); \
    op##231ps(t4, t2, t3); \
  } \
} while (0)
            switch (type) {
            case FMAType::FMADD: FMA3(vfmadd); break;
            case FMAType::FMSUB: FMA3(vfmsub); break;
            case FMAType::FNMADD: FMA3(vfnmadd); break;
            case FMAType::FNMSUB: FMA3(vfnmsub); break;
            }
#undef FMA3
        });
    }

    void max(const ExprInstruction &insn) override
    {
        deferred.push_back(EMIT()
        {
            BINARYOP(vmaxps);
        });
    }

    void min(const ExprInstruction &insn) override
    {
        deferred.push_back(EMIT()
        {
            BINARYOP(vminps);
        });
    }
#undef BINARYOP

    void sqrt(const ExprInstruction &insn) override
    {
        deferred.push_back(EMIT()
        {
            auto t1 = bytecodeRegs[insn.src1];
            auto t2 = bytecodeRegs[insn.dst];
            vmaxps(t2, t1, zero);
            vsqrtps(t2, t2);
        });
    }

    void abs(const ExprInstruction &insn) override
    {
        deferred.push_back(EMIT()
        {
            auto t1 = bytecodeRegs[insn.src1];
            auto t2 = bytecodeRegs[insn.dst];
            vandps(t2, t1, ymmword_ptr[constants + ConstantIndex::absmask * 32]);
        });
    }

    void neg(const ExprInstruction &insn) override
    {
        deferred.push_back(EMIT()
        {
            auto t1 = bytecodeRegs[insn.src1];
            auto t2 = bytecodeRegs[insn.dst];
            vxorps(t2, t1, ymmword_ptr[constants + ConstantIndex::negmask * 32]);
        });
    }

    void not_(const ExprInstruction &insn) override
    {
        deferred.push_back(EMIT()
        {
            auto t1 = bytecodeRegs[insn.src1];
            auto t2 = bytecodeRegs[insn.dst];
            YmmReg r1;
            vcmpps(t2, t1, zero, _CMP_LE_OS);
            vandps(t2, t2, ymmword_ptr[constants + ConstantIndex::float_one * 32]);
        });
    }

#define LOGICOP(op) \
do { \
  auto t1 = bytecodeRegs[insn.src1]; \
  auto t2 = bytecodeRegs[insn.src2]; \
  auto t3 = bytecodeRegs[insn.dst]; \
  YmmReg tmp; \
  vcmpps(tmp, t1, zero, _CMP_NLE_US); \
  vcmpps(t3, t2, zero, _CMP_NLE_US); \
  op(t3, t3, tmp); \
  vandps(t3, t3, ymmword_ptr[constants + ConstantIndex::float_one * 32]); \
} while (0)

    void and_(const ExprInstruction &insn) override
    {
        deferred.push_back(EMIT()
        {
            LOGICOP(vandps);
        });
    }

    void or_(const ExprInstruction &insn) override
    {
        deferred.push_back(EMIT()
        {
            LOGICOP(vorps);
        });
    }

    void xor_(const ExprInstruction &insn) override
    {
        deferred.push_back(EMIT()
        {
            LOGICOP(vxorps);
        });
    }
#undef LOGICOP

    void cmp(const ExprInstruction &insn) override
    {
        deferred.push_back(EMIT()
        {
            auto t1 = bytecodeRegs[insn.src1];
            auto t2 = bytecodeRegs[insn.src2];
            auto t3 = bytecodeRegs[insn.dst];
            vcmpps(t3, t1, t2, insn.op.imm.u);
            vandps(t3, t3, ymmword_ptr[constants + ConstantIndex::float_one * 32]);
        });
    }

    void ternary(const ExprInstruction &insn) override
    {
        deferred.push_back(EMIT()
        {
            auto t1 = bytecodeRegs[insn.src1];
            auto t2 = bytecodeRegs[insn.src2];
            auto t3 = bytecodeRegs[insn.src3];
            auto t4 = bytecodeRegs[insn.dst];
            YmmReg r1;
            vcmpps(r1, t1, zero, _CMP_NLE_US);
            vblendvps(t4, t3, t2, r1);
        });
    }

    void exp_(YmmReg x, YmmReg one, Reg constants)
    {
        YmmReg fx, emm0, etmp, y, mask, z;
        vminps(x, x, ymmword_ptr[constants + ConstantIndex::exp_hi * 32]);
        vmaxps(x, x, ymmword_ptr[constants + ConstantIndex::exp_lo * 32]);
        vmovaps(fx, ymmword_ptr[constants + ConstantIndex::log2e * 32]);
        vfmadd213ps(fx, x, ymmword_ptr[constants + ConstantIndex::float_half * 32]);
        vcvttps2dq(emm0, fx);
        vcvtdq2ps(etmp, emm0);
        vcmpps(mask, etmp, fx, _CMP_NLE_US);
        vandps(mask, mask, one);
        vsubps(fx, etmp, mask);
        vfnmadd231ps(x, fx, ymmword_ptr[constants + ConstantIndex::exp_c1 * 32]);
        vfnmadd231ps(x, fx, ymmword_ptr[constants + ConstantIndex::exp_c2 * 32]);
        vmulps(z, x, x);
        vmovaps(y, ymmword_ptr[constants + ConstantIndex::exp_p0 * 32]);
        vfmadd213ps(y, x, ymmword_ptr[constants + ConstantIndex::exp_p1 * 32]);
        vfmadd213ps(y, x, ymmword_ptr[constants + ConstantIndex::exp_p2 * 32]);
        vfmadd213ps(y, x, ymmword_ptr[constants + ConstantIndex::exp_p3 * 32]);
        vfmadd213ps(y, x, ymmword_ptr[constants + ConstantIndex::exp_p4 * 32]);
        vfmadd213ps(y, x, ymmword_ptr[constants + ConstantIndex::exp_p5 * 32]);
        vfmadd213ps(y, z, x);
        vaddps(y, y, one);
        vcvttps2dq(emm0, fx);
        vpaddd(emm0, emm0, ymmword_ptr[constants + ConstantIndex::x7F * 32]);
        vpslld(emm0, emm0, 23);
        vmulps(x, y, emm0);
    }

    void log_(YmmReg x, YmmReg zero, YmmReg one, Reg constants)
    {
        YmmReg emm0, invalid_mask, mask, y, etmp, z;
        vcmpps(invalid_mask, zero, x, _CMP_NLE_US);
        vmaxps(x, x, ymmword_ptr[constants + ConstantIndex::min_norm_pos * 32]);
        vpsrld(emm0, x, 23);
        vandps(x, x, ymmword_ptr[constants + ConstantIndex::inv_mant_mask * 32]);
        vorps(x, x, ymmword_ptr[constants + ConstantIndex::float_half * 32]);
        vpsubd(emm0, emm0, ymmword_ptr[constants + ConstantIndex::x7F * 32]);
        vcvtdq2ps(emm0, emm0);
        vaddps(emm0, emm0, one);
        vcmpps(mask, x, ymmword_ptr[constants + ConstantIndex::sqrt_1_2 * 32], _CMP_LT_OS);
        vandps(etmp, x, mask);
        vsubps(x, x, one);
        vandps(mask, mask, one);
        vsubps(emm0, emm0, mask);
        vaddps(x, x, etmp);
        vmulps(z, x, x);
        vmovaps(y, ymmword_ptr[constants + ConstantIndex::log_p0 * 32]);
        vfmadd213ps(y, x, ymmword_ptr[constants + ConstantIndex::log_p1 * 32]);
        vfmadd213ps(y, x, ymmword_ptr[constants + ConstantIndex::log_p2 * 32]);
        vfmadd213ps(y, x, ymmword_ptr[constants + ConstantIndex::log_p3 * 32]);
        vfmadd213ps(y, x, ymmword_ptr[constants + ConstantIndex::log_p4 * 32]);
        vfmadd213ps(y, x, ymmword_ptr[constants + ConstantIndex::log_p5 * 32]);
        vfmadd213ps(y, x, ymmword_ptr[constants + ConstantIndex::log_p6 * 32]);
        vfmadd213ps(y, x, ymmword_ptr[constants + ConstantIndex::log_p7 * 32]);
        vfmadd213ps(y, x, ymmword_ptr[constants + ConstantIndex::log_p8 * 32]);
        vmulps(y, y, x);
        vmulps(y, y, z);
        vfmadd231ps(y, emm0, ymmword_ptr[constants + ConstantIndex::log_q1 * 32]);
        vfnmadd231ps(y, z, ymmword_ptr[constants + ConstantIndex::float_half * 32]);
        vaddps(x, x, y);
        vfmadd231ps(x, emm0, ymmword_ptr[constants + ConstantIndex::log_q2 * 32]);
        vorps(x, x, invalid_mask);
    }

    void exp(const ExprInstruction &insn) override
    {
        deferred.push_back(EMIT()
        {
            auto t1 = bytecodeRegs[insn.src1];
            auto t2 = bytecodeRegs[insn.dst];
            YmmReg one;
            vmovaps(one, ymmword_ptr[constants + ConstantIndex::float_one * 32]);
            vmovaps(t1, t2);
            exp_(t1, one, constants);
        });
    }

    void log(const ExprInstruction &insn) override
    {
        deferred.push_back(EMIT()
        {
            auto t1 = bytecodeRegs[insn.src1];
            auto t2 = bytecodeRegs[insn.dst];
            YmmReg one;
            vmovaps(one, ymmword_ptr[constants + ConstantIndex::float_one * 32]);
            vmovaps(t1, t2);
            log_(t1, zero, one, constants);
        });
    }

    void pow(const ExprInstruction &insn) override
    {
        deferred.push_back(EMIT()
        {
            auto t1 = bytecodeRegs[insn.src1];
            auto t2 = bytecodeRegs[insn.src2];
            auto t3 = bytecodeRegs[insn.dst];

            YmmReg r1, one;
            Reg a;
            mov(a, 2);
            vmovaps(one, ymmword_ptr[constants + ConstantIndex::float_one * 32]);
            vmovaps(r1, t1);
            log_(r1, zero, one, constants);
            vmulps(r1, r1, t2);
            exp_(r1, one, constants);
            vmovaps(t3, r1);
        });
    }

    void main(Reg regptrs, Reg regoffs, Reg niter)
    {
        std::unordered_map<int, YmmReg> bytecodeRegs;
        YmmReg zero;
        vpxor(zero, zero, zero);
        Reg constants;
        mov(constants, (uintptr_t)constData);

        L("wloop");

        for (const auto &f : deferred) {
            f(regptrs, zero, constants, bytecodeRegs);
        }

#if UINTPTR_MAX > UINT32_MAX
        for (int i = 0; i < numInputs / 4 + 1; i++) {
            YmmReg r1, r2;
            vmovdqu(r1, ymmword_ptr[regptrs + 32 * i]);
            vmovdqu(r2, ymmword_ptr[regoffs + 32 * i]);
            vpaddq(r1, r1, r2);
            vmovdqu(ymmword_ptr[regptrs + 32 * i], r1);
        }
#else
        for (int i = 0; i < numInputs / 8 + 1; i++) {
            YmmReg r1, r2;
            vmovdqu(r1, ymmword_ptr[regptrs + 32 * i]);
            vmovdqu(r2, ymmword_ptr[regoffs + 32 * i]);
            vpaddd(r1, r1, r2);
            vmovdqu(ymmword_ptr[regptrs + 32 * i], r1);
        }
#endif

        jit::sub(niter, 1);
        jnz("wloop");
    }

public:
    explicit ExprCompiler256(int numInputs) : cpuFeatures(*getCPUFeatures()), numInputs(numInputs) {}

    std::pair<ExprData::ProcessLineProc, size_t> getCode() override
    {
        size_t size;
        if (jit::GetCode(true) && (size = GetCodeSize())) {
#ifdef VS_TARGET_OS_WINDOWS
            void *ptr = VirtualAlloc(nullptr, size, MEM_COMMIT, PAGE_EXECUTE_READWRITE);
#else
            void *ptr = mmap(nullptr, size, PROT_READ | PROT_WRITE | PROT_EXEC, MAP_ANON | MAP_PRIVATE, 0, 0);
#endif
            memcpy(ptr, jit::GetCode(true), size);
            return {reinterpret_cast<ExprData::ProcessLineProc>(ptr), size};
        }
        return {nullptr, 0};
    }
#undef EMIT
};

constexpr ExprUnion ExprCompiler256::constData alignas(32)[39][8];

std::unique_ptr<ExprCompiler> make_compiler(int numInputs, int cpulevel)
{
    if (getCPUFeatures()->avx2 && cpulevel >= VS_CPU_LEVEL_AVX2)
        return std::unique_ptr<ExprCompiler>(new ExprCompiler256(numInputs));
    else
        return std::unique_ptr<ExprCompiler>(new ExprCompiler128(numInputs));
}
#endif

class ExprInterpreter {
    const ExprInstruction *bytecode;
    size_t numInsns;
    std::vector<float> registers;

    template <class T>
    static T clamp_int(float x, int depth = std::numeric_limits<T>::digits)
    {
        float maxval = static_cast<float>((1U << depth) - 1);
        return static_cast<T>(std::lrint(std::min(std::max(x, static_cast<float>(std::numeric_limits<T>::min())), maxval)));
    }

    static float bool2float(bool x) { return x ? 1.0f : 0.0f; }
    static bool float2bool(float x) { return x > 0.0f; }
public:
    ExprInterpreter(const ExprInstruction *bytecode, size_t numInsns) : bytecode(bytecode), numInsns(numInsns)
    {
        int maxreg = 0;
        for (size_t i = 0; i < numInsns; ++i) {
            maxreg = std::max(maxreg, bytecode[i].dst);
        }
        registers.resize(maxreg + 1);
    }

    void eval(const uint8_t * const *srcp, uint8_t *dstp, int x)
    {
        for (size_t i = 0; i < numInsns; ++i) {
            const ExprInstruction &insn = bytecode[i];

#define SRC1 registers[insn.src1]
#define SRC2 registers[insn.src2]
#define SRC3 registers[insn.src3]
#define DST registers[insn.dst]
            switch (insn.op.type) {
            case ExprOpType::MEM_LOAD_U8: DST = reinterpret_cast<const uint8_t *>(srcp[insn.op.imm.u])[x]; break;
            case ExprOpType::MEM_LOAD_U16: DST = reinterpret_cast<const uint16_t *>(srcp[insn.op.imm.u])[x]; break;
            case ExprOpType::MEM_LOAD_F16: DST = 0; break;
            case ExprOpType::MEM_LOAD_F32: DST = reinterpret_cast<const float *>(srcp[insn.op.imm.u])[x]; break;
            case ExprOpType::CONSTANT: DST = insn.op.imm.f; break;
            case ExprOpType::ADD: DST = SRC1 + SRC2; break;
            case ExprOpType::SUB: DST = SRC1 - SRC2; break;
            case ExprOpType::MUL: DST = SRC1 * SRC2; break;
            case ExprOpType::DIV: DST = SRC1 / SRC2; break;
            case ExprOpType::FMA:
                switch (static_cast<FMAType>(insn.op.imm.u)) {
                case FMAType::FMADD: DST = SRC2 * SRC3 + SRC1; break;
                case FMAType::FMSUB: DST = SRC2 * SRC3 - SRC1; break;
                case FMAType::FNMADD: DST = -(SRC2 * SRC3) + SRC1; break;
                case FMAType::FNMSUB: DST = -(SRC2 * SRC3) - SRC1; break;
                };
                break;
            case ExprOpType::MAX: DST = std::max(SRC1, SRC2); break;
            case ExprOpType::MIN: DST = std::min(SRC1, SRC2); break;
            case ExprOpType::EXP: DST = std::exp(SRC1); break;
            case ExprOpType::LOG: DST = std::log(SRC1); break;
            case ExprOpType::POW: DST = std::pow(SRC1, SRC2); break;
            case ExprOpType::SQRT: DST = std::sqrt(SRC1); break;
            case ExprOpType::ABS: DST = std::fabs(SRC1); break;
            case ExprOpType::NEG: DST = -SRC1; break;
            case ExprOpType::CMP:
                switch (static_cast<ComparisonType>(insn.op.imm.u)) {
                case ComparisonType::EQ: DST = bool2float(SRC1 == SRC2); break;
                case ComparisonType::LT: DST = bool2float(SRC1 < SRC2); break;
                case ComparisonType::LE: DST = bool2float(SRC1 <= SRC2); break;
                case ComparisonType::NEQ: DST = bool2float(SRC1 != SRC2); break;
                case ComparisonType::NLT: DST = bool2float(SRC1 >= SRC2); break;
                case ComparisonType::NLE: DST = bool2float(SRC1 > SRC2); break;
                }
                break;
            case ExprOpType::TERNARY: DST = float2bool(SRC1) ? SRC2 : SRC3; break;
            case ExprOpType::AND: DST = bool2float((float2bool(SRC1) && float2bool(SRC2))); break;
            case ExprOpType::OR:  DST = bool2float((float2bool(SRC1) || float2bool(SRC2))); break;
            case ExprOpType::XOR: DST = bool2float((float2bool(SRC1) != float2bool(SRC2))); break;
            case ExprOpType::NOT: DST = bool2float(!float2bool(SRC1)); break;
            case ExprOpType::MEM_STORE_U8:  reinterpret_cast<uint8_t *>(dstp)[x] = clamp_int<uint8_t>(SRC1); return;
            case ExprOpType::MEM_STORE_U16: reinterpret_cast<uint16_t *>(dstp)[x] = clamp_int<uint16_t>(SRC1, insn.op.imm.u); return;
            case ExprOpType::MEM_STORE_F16: reinterpret_cast<uint16_t *>(dstp)[x] = 0; return;
            case ExprOpType::MEM_STORE_F32: reinterpret_cast<float *>(dstp)[x] = SRC1; return;
            default: fprintf(stderr, "%s", "illegal opcode\n"); std::terminate(); return;
            }
#undef DST
#undef SRC3
#undef SRC2
#undef SRC1
        }
    }
};

struct ExpressionTreeNode {
    ExpressionTreeNode *parent;
    ExpressionTreeNode *left;
    ExpressionTreeNode *right;
    ExprOp op;
    int valueNum;

    explicit ExpressionTreeNode(ExprOp op) : parent(), left(), right(), op(op), valueNum(-1) {}

    void setLeft(ExpressionTreeNode *node)
    {
        if (left)
            left->parent = nullptr;

        left = node;

        if (left)
            left->parent = this;
    }

    void setRight(ExpressionTreeNode *node)
    {
        if (right)
            right->parent = nullptr;

        right = node;

        if (right)
            right->parent = this;
    }

    template <class T>
    void preorder(T visitor)
    {
        if (visitor(*this))
            return;

        if (left)
            left->preorder(visitor);
        if (right)
            right->preorder(visitor);
    }

    template <class T>
    void postorder(T visitor)
    {
        if (left)
            left->postorder(visitor);
        if (right)
            right->postorder(visitor);
        visitor(*this);
    }
};

class ExpressionTree {
    std::vector<std::unique_ptr<ExpressionTreeNode>> nodes;
    ExpressionTreeNode *root;
public:
    ExpressionTree() : root() {}

    ExpressionTreeNode *getRoot() { return root; }
    const ExpressionTreeNode *getRoot() const { return root; }

    void setRoot(ExpressionTreeNode *node) { root = node; }

    ExpressionTreeNode *makeNode(ExprOp data)
    {
        nodes.push_back(std::unique_ptr<ExpressionTreeNode>(new ExpressionTreeNode(data)));
        return nodes.back().get();
    }

    ExpressionTreeNode *clone(const ExpressionTreeNode *node)
    {
        if (!node)
            return nullptr;

        ExpressionTreeNode *newnode = makeNode(node->op);
        newnode->setLeft(clone(node->left));
        newnode->setRight(clone(node->right));
        return newnode;
    }
};

std::unique_ptr<ExpressionTreeNode> makeTreeNode(ExprOp data)
{
    return std::unique_ptr<ExpressionTreeNode>(new ExpressionTreeNode(data));
}

bool equalSubTree(const ExpressionTreeNode *lhs, const ExpressionTreeNode *rhs)
{
    if (lhs->valueNum >= 0 && rhs->valueNum >= 0)
        return lhs->valueNum == rhs->valueNum;
    if (lhs->op.type != rhs->op.type || lhs->op.imm.u != rhs->op.imm.u)
        return false;
    if (!!lhs->left != !!rhs->left || !!lhs->right != !!rhs->right)
        return false;
    if (lhs->left && !equalSubTree(lhs->left, rhs->left))
        return false;
    if (lhs->right && !equalSubTree(lhs->right, rhs->right))
        return false;
    return true;
}

std::vector<std::string> tokenize(const std::string &expr)
{
    std::vector<std::string> tokens;
    auto it = expr.begin();
    auto prev = expr.begin();

    while (it != expr.end()) {
        char c = *it;

        if (std::isspace(c)) {
            if (it != prev)
                tokens.push_back(expr.substr(prev - expr.begin(), it - prev));
            prev = it + 1;
        }
        ++it;
    }
    if (prev != expr.end())
        tokens.push_back(expr.substr(prev - expr.begin(), expr.end() - prev));

    return tokens;
}

ExprOp decodeToken(const std::string &token)
{
    static const std::unordered_map<std::string, ExprOp> simple{
        { "+",    { ExprOpType::ADD } },
        { "-",    { ExprOpType::SUB } },
        { "*",    { ExprOpType::MUL } },
        { "/",    { ExprOpType::DIV } } ,
        { "sqrt", { ExprOpType::SQRT } },
        { "abs",  { ExprOpType::ABS } },
        { "max",  { ExprOpType::MAX } },
        { "min",  { ExprOpType::MIN } },
        { "<",    { ExprOpType::CMP, static_cast<int>(ComparisonType::LT) } },
        { ">",    { ExprOpType::CMP, static_cast<int>(ComparisonType::NLE) } },
        { "=",    { ExprOpType::CMP, static_cast<int>(ComparisonType::EQ) } },
        { ">=",   { ExprOpType::CMP, static_cast<int>(ComparisonType::NLT) } },
        { "<=",   { ExprOpType::CMP, static_cast<int>(ComparisonType::LE) } },
        { "and",  { ExprOpType::AND } },
        { "or",   { ExprOpType::OR } },
        { "xor",  { ExprOpType::XOR } },
        { "not",  { ExprOpType::NOT } },
        { "?",    { ExprOpType::TERNARY } },
        { "exp",  { ExprOpType::EXP } },
        { "log",  { ExprOpType::LOG } },
        { "pow",  { ExprOpType::POW } },
        { "dup",  { ExprOpType::DUP, 0 } },
        { "swap", { ExprOpType::SWAP, 1 } },
    };

    auto it = simple.find(token);
    if (it != simple.end()) {
        return it->second;
    } else if (token.size() == 1 && token[0] >= 'a' && token[0] <= 'z') {
        return{ ExprOpType::MEM_LOAD_U8, token[0] >= 'x' ? token[0] - 'x' : token[0] - 'a' + 3 };
    } else if (token.substr(0, 3) == "dup" || token.substr(0, 4) == "swap") {
        size_t prefix = token[0] == 'd' ? 3 : 4;
        size_t count = 0;
        int idx = -1;

        try {
            idx = std::stoi(token.substr(prefix), &count);
        } catch (...) {
            // ...
        }

        if (idx < 0 || prefix + count != token.size())
            throw std::runtime_error("illegal token: " + token);
        return{ token[0] == 'd' ? ExprOpType::DUP : ExprOpType::SWAP, idx };
    } else {
        float f;
        std::string s;
        std::istringstream numStream(token);
        numStream.imbue(std::locale::classic());
        if (!(numStream >> f))
            throw std::runtime_error("failed to convert '" + token + "' to float");
        if (numStream >> s)
            throw std::runtime_error("failed to convert '" + token + "' to float, not the whole token could be converted");
        return{ ExprOpType::CONSTANT, f };
    }
}

ExpressionTree parseExpr(const std::string &expr, const VSVideoInfo * const *vi, int numInputs)
{
    constexpr unsigned char numOperands[] = {
        0, // MEM_LOAD_U8
        0, // MEM_LOAD_U16
        0, // MEM_LOAD_F16
        0, // MEM_LOAD_F32
        0, // CONSTANT
        0, // MEM_STORE_U8
        0, // MEM_STORE_U16
        0, // MEM_STORE_F16
        0, // MEM_STORE_F32
        2, // ADD
        2, // SUB
        2, // MUL
        2, // DIV
        3, // FMA
        1, // SQRT
        1, // ABS
        1, // NEG
        2, // MAX
        2, // MIN
        2, // CMP
        2, // AND
        2, // OR
        2, // XOR
        1, // NOT
        1, // EXP
        1, // LOG
        2, // POW
        3, // TERNARY
        0, // MUX
        0, // DUP
        0, // SWAP
    };
    static_assert(sizeof(numOperands) == static_cast<unsigned>(ExprOpType::SWAP) + 1, "invalid table");

    auto tokens = tokenize(expr);

    ExpressionTree tree;
    std::vector<ExpressionTreeNode *> stack;

    for (const std::string &tok : tokens) {
        ExprOp op = decodeToken(tok);

        // Check validity.
        if (op.type == ExprOpType::MEM_LOAD_U8 && op.imm.i >= numInputs)
            throw std::runtime_error("reference to undefined clip: " + tok);
        if ((op.type == ExprOpType::DUP || op.type == ExprOpType::SWAP) && op.imm.u >= stack.size())
            throw std::runtime_error("insufficient values on stack: " + tok);
        if (stack.size() < numOperands[static_cast<size_t>(op.type)])
            throw std::runtime_error("insufficient values on stack: " + tok);

        // Rename load operations with the correct data type.
        if (op.type == ExprOpType::MEM_LOAD_U8) {
            const VSVideoFormat &format = vi[op.imm.i]->format;

            if (format.sampleType == stInteger && format.bytesPerSample == 1)
                op.type = ExprOpType::MEM_LOAD_U8;
            else if (format.sampleType == stInteger && format.bytesPerSample == 2)
                op.type = ExprOpType::MEM_LOAD_U16;
            else if (format.sampleType == stFloat && format.bytesPerSample == 2)
                op.type = ExprOpType::MEM_LOAD_F16;
            else if (format.sampleType == stFloat && format.bytesPerSample == 4)
                op.type = ExprOpType::MEM_LOAD_F32;
        }

        // Apply DUP and SWAP in the frontend.
        if (op.type == ExprOpType::DUP) {
            stack.push_back(tree.clone(stack[stack.size() - 1 - op.imm.u]));
        } else if (op.type == ExprOpType::SWAP) {
            std::swap(stack.back(), stack[stack.size() - 1 - op.imm.u]);
        } else {
            size_t operands = numOperands[static_cast<size_t>(op.type)];

            if (operands == 0) {
                stack.push_back(tree.makeNode(op));
            } else if (operands == 1) {
                ExpressionTreeNode *child = stack.back();
                stack.pop_back();

                ExpressionTreeNode *node = tree.makeNode(op);
                node->setLeft(child);
                stack.push_back(node);
            } else if (operands == 2) {
                ExpressionTreeNode *left = stack[stack.size() - 2];
                ExpressionTreeNode *right = stack[stack.size() - 1];
                stack.resize(stack.size() - 2);

                ExpressionTreeNode *node = tree.makeNode(op);
                node->setLeft(left);
                node->setRight(right);
                stack.push_back(node);
            } else if (operands == 3) {
                ExpressionTreeNode *arg1 = stack[stack.size() - 3];
                ExpressionTreeNode *arg2 = stack[stack.size() - 2];
                ExpressionTreeNode *arg3 = stack[stack.size() - 1];
                stack.resize(stack.size() - 3);

                ExpressionTreeNode *mux = tree.makeNode(ExprOpType::MUX);
                mux->setLeft(arg2);
                mux->setRight(arg3);

                ExpressionTreeNode *node = tree.makeNode(op);
                node->setLeft(arg1);
                node->setRight(mux);
                stack.push_back(node);
            }
        }
    }

    if (stack.empty())
        throw std::runtime_error("empty expression: " + expr);
    if (stack.size() > 1)
        throw std::runtime_error("unconsumed values on stack: " + expr);

    tree.setRoot(stack.back());
    return tree;
}

bool isConstantExpr(const ExpressionTreeNode &node)
{
    switch (node.op.type) {
    case ExprOpType::MEM_LOAD_U8:
    case ExprOpType::MEM_LOAD_U16:
    case ExprOpType::MEM_LOAD_F16:
    case ExprOpType::MEM_LOAD_F32:
        return false;
    case ExprOpType::CONSTANT:
        return true;
    default:
        return (!node.left || isConstantExpr(*node.left)) && (!node.right || isConstantExpr(*node.right));
    }
}

bool isConstant(const ExpressionTreeNode &node)
{
    return node.op.type == ExprOpType::CONSTANT;
}

bool isConstant(const ExpressionTreeNode &node, float val)
{
    return node.op.type == ExprOpType::CONSTANT && node.op.imm.f == val;
}

float evalConstantExpr(const ExpressionTreeNode &node)
{
    auto bool2float = [](bool x) { return x ? 1.0f : 0.0f; };
    auto float2bool = [](float x) { return x > 0.0f; };

#define LEFT evalConstantExpr(*node.left)
#define RIGHT evalConstantExpr(*node.right)
#define RIGHTLEFT evalConstantExpr(*node.right->left)
#define RIGHTRIGHT evalConstantExpr(*node.right->right)
    switch (node.op.type) {
    case ExprOpType::CONSTANT: return node.op.imm.f;
    case ExprOpType::ADD: return LEFT + RIGHT;
    case ExprOpType::SUB: return LEFT - RIGHT;
    case ExprOpType::MUL: return LEFT * RIGHT;
    case ExprOpType::DIV: return LEFT / RIGHT;
        switch (static_cast<FMAType>(node.op.imm.u)) {
        case FMAType::FMADD: return RIGHTLEFT * RIGHTRIGHT + LEFT;
        case FMAType::FMSUB: return RIGHTLEFT * RIGHTRIGHT - LEFT;
        case FMAType::FNMADD: return -(RIGHTLEFT * RIGHTRIGHT) + LEFT;
        case FMAType::FNMSUB: return -(RIGHTLEFT * RIGHTRIGHT) - LEFT;
        }
        return NAN;
    case ExprOpType::SQRT: return std::sqrt(LEFT);
    case ExprOpType::ABS: return std::fabs(LEFT);
    case ExprOpType::NEG: return -LEFT;
    case ExprOpType::MAX: return std::max(LEFT, RIGHT);
    case ExprOpType::MIN: return std::min(LEFT, RIGHT);
    case ExprOpType::CMP:
        switch (static_cast<ComparisonType>(node.op.imm.u)) {
        case ComparisonType::EQ: return bool2float(LEFT == RIGHT);
        case ComparisonType::LT: return bool2float(LEFT < RIGHT);
        case ComparisonType::LE: return bool2float(LEFT <= RIGHT);
        case ComparisonType::NEQ: return bool2float(LEFT != RIGHT);
        case ComparisonType::NLT: return bool2float(LEFT >= RIGHT);
        case ComparisonType::NLE: return bool2float(LEFT > RIGHT);
        }
        return NAN;
    case ExprOpType::AND: return bool2float(float2bool(LEFT) && float2bool(RIGHT));
    case ExprOpType::OR: return bool2float(float2bool(LEFT) || float2bool(RIGHT));
    case ExprOpType::XOR: return bool2float(float2bool(LEFT) != float2bool(RIGHT));
    case ExprOpType::NOT: return bool2float(!float2bool(LEFT));
    case ExprOpType::EXP: return std::exp(LEFT);
    case ExprOpType::LOG: return std::log(LEFT);
    case ExprOpType::POW: return std::pow(LEFT, RIGHT);
    case ExprOpType::TERNARY: return float2bool(LEFT) ? RIGHTLEFT : RIGHTRIGHT;
    default: return NAN;
    }
#undef RIGHTRIGHT
#undef RIGHTLEFT
#undef RIGHT
#undef LEFT
}

bool isOpCode(const ExpressionTreeNode &node, std::initializer_list<ExprOpType> types)
{
    for (ExprOpType type : types) {
        if (node.op.type == type)
            return true;
    }
    return false;
}

bool isInteger(float x)
{
    return std::floor(x) == x;
}

void replaceNode(ExpressionTreeNode &node, const ExpressionTreeNode &replacement)
{
    node.op = replacement.op;
    node.setLeft(replacement.left);
    node.setRight(replacement.right);
}

void swapNodeContents(ExpressionTreeNode &lhs, ExpressionTreeNode &rhs)
{
    std::swap(lhs, rhs);
    std::swap(lhs.parent, rhs.parent);
}

void applyValueNumbering(ExpressionTree &tree)
{
    std::vector<ExpressionTreeNode *> numbered;
    int valueNum = 0;

    tree.getRoot()->postorder([&](ExpressionTreeNode &node)
    {
        node.valueNum = -1;
    });

    tree.getRoot()->postorder([&](ExpressionTreeNode &node)
    {
        if (node.op.type == ExprOpType::MUX)
            return;

        for (ExpressionTreeNode *testnode : numbered) {
            if (equalSubTree(&node, testnode)) {
                node.valueNum = testnode->valueNum;
                return;
            }
        }

        node.valueNum = valueNum++;
        numbered.push_back(&node);
    });
}

ExpressionTreeNode *emitIntegerPow(ExpressionTree &tree, const ExpressionTreeNode &node, int exponent)
{
    if (exponent == 1)
        return tree.clone(&node);

    ExpressionTreeNode *mulNode = tree.makeNode({ ExprOpType::MUL });
    mulNode->setLeft(emitIntegerPow(tree, node, (exponent + 1) / 2));
    mulNode->setRight(emitIntegerPow(tree, node, exponent - (exponent + 1) / 2));
    return mulNode;
}

typedef std::unordered_map<int, const ExpressionTreeNode *> ValueIndex;

class ExponentMap {
    struct CanonicalCompare {
        const ValueIndex &index;

        bool operator()(const std::pair<int, float> &lhs, const std::pair<int, float> &rhs) const
        {
            const std::initializer_list<ExprOpType> memOpCodes = { ExprOpType::MEM_LOAD_U8, ExprOpType::MEM_LOAD_U16, ExprOpType::MEM_LOAD_F16, ExprOpType::MEM_LOAD_F32 };

            // Order equivalent terms by exponent.
            if (lhs.first == rhs.first)
                return lhs.second < rhs.second;

            const ExpressionTreeNode *lhsNode = index.at(lhs.first);
            const ExpressionTreeNode *rhsNode = index.at(rhs.first);

            // Ordering: complex values, memory, constants
            int lhsCategory = isConstant(*lhsNode) ? 2 : isOpCode(*lhsNode, memOpCodes) ? 1 : 0;
            int rhsCategory = isConstant(*rhsNode) ? 2 : isOpCode(*rhsNode, memOpCodes) ? 1 : 0;

            if (lhsCategory != rhsCategory)
                return lhsCategory < rhsCategory;

            // Ordering criteria for each category:
            //
            // constants: order by value
            // memory: order by variable name
            // other: order by value number (unstable)
            if (lhsCategory == 2)
                return lhsNode->op.imm.f < rhsNode->op.imm.f;
            else if (lhsCategory == 1)
                return lhsNode->op.imm.u < rhsNode->op.imm.f;
            else
                return lhs.first < rhs.first;
        };
    };

    // e.g. 3 * v0^2 * v1^3
    // map = { 0: 2, 1: 3 }, coeff = 3
    std::map<int, float> map; // key = valueNum, value = exponent
    std::vector<int> origSequence;
    float coeff;

    bool expandOrigSequence(ValueIndex &index)
    {
        bool changed = false;

        for (size_t i = 0; i < origSequence.size(); ++i) {
            const ExpressionTreeNode *value = index.at(origSequence[i]);

            if (value->op == ExprOpType::POW && isConstant(*value->right)) {
                origSequence[i] = value->left->valueNum;
                changed = true;
            } else if (value->op == ExprOpType::MUL || value->op == ExprOpType::DIV) {
                origSequence[i] = value->left->valueNum;
                origSequence.insert(origSequence.begin() + i + 1, value->right->valueNum);
                changed = true;
            }
        }

        return changed;
    }

    bool expandOnePass(ValueIndex &index)
    {
        bool changed = false;

        for (auto it = map.begin(); it != map.end();) {
            const ExpressionTreeNode *value = index.at(it->first);
            bool erase = false;

            if (value->op == ExprOpType::POW && isConstant(*value->right)) {
                index[value->left->valueNum] = value->left;

                map[value->left->valueNum] += it->second * value->right->op.imm.f;
                erase = true;
            } else if (value->op == ExprOpType::MUL) {
                index[value->left->valueNum] = value->left;
                index[value->right->valueNum] = value->right;

                map[value->left->valueNum] += it->second;
                map[value->right->valueNum] += it->second;
                erase = true;
            } else if (value->op == ExprOpType::DIV) {
                index[value->left->valueNum] = value->left;
                index[value->right->valueNum] = value->right;

                map[value->left->valueNum] += it->second;
                map[value->right->valueNum] -= it->second;
                erase = true;
            }

            if (erase) {
                it = map.erase(it);
                changed = true;
                continue;
            }

            ++it;
        }

        return changed;
    }

    void combineConstants(const ValueIndex &index)
    {
        for (auto it = map.begin(); it != map.end();) {
            const ExpressionTreeNode *node = index.at(it->first);
            if (isConstant(*node)) {
                coeff *= std::pow(node->op.imm.f, it->second);
                it = map.erase(it);
                continue;
            }
            ++it;
        }
    }
public:
    ExponentMap() : coeff(1.0f) {}

    void addTerm(int valueNum, float exp)
    {
        map[valueNum] += exp;
        origSequence.push_back(valueNum);
    }

    void addCoeff(float val) { coeff += val; }

    void mulCoeff(float val) { coeff *= val; }

    float getCoeff() const { return coeff; }

    bool isScalar() const { return map.empty(); }

    size_t numTerms() const { return map.size() + 1; }

    bool isSameTerm(const ExponentMap &other) const
    {
        auto it1 = map.begin();
        auto it2 = other.map.begin();

        while (it1 != map.end() && it2 != other.map.end()) {
            if (it1->first != it2->first || it1->second != it2->second)
                return false;

            ++it1;
            ++it2;
        }

        return it1 == map.end() && it2 == other.map.end();
    }

    void expand(ValueIndex &index)
    {
        while (expandOnePass(index)) {
            // ...
        }
        combineConstants(index);

        while (expandOrigSequence(index)) {
            // ...
        }
    }

    bool isCanonical(const ValueIndex &index) const
    {
        std::vector<std::pair<int, float>> tmp;
        for (int x : origSequence) {
            tmp.push_back({ x, 1.0f });
        }
        return std::is_sorted(tmp.begin(), tmp.end(), CanonicalCompare{ index });
    }

    ExpressionTreeNode *emit(ExpressionTree &tree, const ValueIndex &index) const
    {
        std::vector<std::pair<int, float>> flat(map.begin(), map.end());
        std::sort(flat.begin(), flat.end(), CanonicalCompare{ index });

        ExpressionTreeNode *node = nullptr;

        for (auto &term : flat) {
            ExpressionTreeNode *powNode = tree.makeNode(ExprOpType::POW);
            powNode->setLeft(tree.clone(index.at(term.first)));
            powNode->setRight(tree.makeNode({ ExprOpType::CONSTANT, term.second }));

            if (node) {
                ExpressionTreeNode *mulNode = tree.makeNode(ExprOpType::MUL);
                mulNode->setLeft(node);
                mulNode->setRight(powNode);
                node = mulNode;
            } else {
                node = powNode;
            }
        }

        if (node) {
            ExpressionTreeNode *mulNode = tree.makeNode(ExprOpType::MUL);
            mulNode->setLeft(node);
            mulNode->setRight(tree.makeNode({ ExprOpType::CONSTANT, coeff }));
            node = mulNode;
        } else {
            node = tree.makeNode({ ExprOpType::CONSTANT, coeff });
        }

        return node;
    }

    bool canonicalOrder(const ExponentMap &other, const ValueIndex &index) const
    {
        // Convert map to flat array, as canonical order is different from value numbering.
        std::vector<std::pair<int, float>> lhsFlat(map.begin(), map.end());
        std::vector<std::pair<int, float>> rhsFlat(other.map.begin(), other.map.end());

        CanonicalCompare pred{ index };
        std::sort(lhsFlat.begin(), lhsFlat.end(), pred);
        std::sort(rhsFlat.begin(), rhsFlat.end(), pred);
        return std::lexicographical_compare(lhsFlat.begin(), lhsFlat.end(), rhsFlat.begin(), rhsFlat.end(), pred);
    }
};

class AdditiveSequence {
    std::vector<ExponentMap> terms;
    float scalarTerm;
public:
    AdditiveSequence() : scalarTerm() {}

    void addTerm(int valueNum, int sign)
    {
        ExponentMap map;
        map.addTerm(valueNum, 1.0f);
        map.mulCoeff(static_cast<float>(sign));
        terms.push_back(std::move(map));
    }

    size_t numTerms() const { return terms.size() + 1; }

    void expand(ValueIndex &index)
    {
        for (auto &term : terms) {
            term.expand(index);
        }

        for (auto it = terms.begin(); it != terms.end();) {
            if (it->isScalar()) {
                scalarTerm += it->getCoeff();
                it = terms.erase(it);
                continue;
            }

            ++it;
        }

        for (auto it1 = terms.begin(); it1 != terms.end();) {
            for (auto it2 = it1 + 1; it2 != terms.end(); ++it2) {
                if (it1->isSameTerm(*it2)) {
                    it1->addCoeff(it2->getCoeff());
                    it2->mulCoeff(0.0f);
                }
            }

            if (it1->getCoeff() == 0.0f) {
                it1 = terms.erase(it1);
                continue;
            }

            ++it1;
        }
    }

    bool canonicalize(const ValueIndex &index)
    {
        auto pred = [&](const ExponentMap &lhs, const ExponentMap &rhs)
        {
            return lhs.canonicalOrder(rhs, index);
        };

        if (std::is_sorted(terms.begin(), terms.end(), pred))
            return true;

        std::sort(terms.begin(), terms.end(), pred);
        return false;
    }

    ExpressionTreeNode *emit(ExpressionTree &tree, const ValueIndex &index) const
    {
        ExpressionTreeNode *head = nullptr;

        for (const auto &term : terms) {
            ExpressionTreeNode *node = term.emit(tree, index);

            if (head) {
                ExpressionTreeNode *addNode = tree.makeNode(ExprOpType::ADD);
                addNode->setLeft(head);
                addNode->setRight(node);
                head = addNode;
            } else {
                head = node;
            }
        }

        if (head) {
            ExpressionTreeNode *addNode = tree.makeNode(scalarTerm < 0 ? ExprOpType::SUB : ExprOpType::ADD);
            addNode->setLeft(head);
            addNode->setRight(tree.makeNode({ ExprOpType::CONSTANT, std::fabs(scalarTerm) }));
            head = addNode;
        } else {
            head = tree.makeNode({ ExprOpType::CONSTANT, 0.0f });
        }

        return head;
    }
};

bool analyzeAdditiveExpression(ExpressionTree &tree, ExpressionTreeNode &node)
{
    size_t origNumTerms = 0;
    AdditiveSequence expr;
    ValueIndex index;

    node.preorder([&](ExpressionTreeNode &node)
    {
        if (isOpCode(node, { ExprOpType::ADD, ExprOpType::SUB }))
            return false;

        // Deduce net sign of term.
        const ExpressionTreeNode *parent = node.parent;
        const ExpressionTreeNode *cur = &node;
        int polarity = 1;

        while (parent && isOpCode(*parent, { ExprOpType::ADD, ExprOpType::SUB })) {
            if (parent->op == ExprOpType::SUB && cur == parent->right)
                polarity = -polarity;

            cur = parent;
            parent = parent->parent;
        }

        ++origNumTerms;
        expr.addTerm(node.valueNum, polarity);
        index[node.valueNum] = &node;
        return true;
    });

    expr.expand(index);
    bool canonical = expr.canonicalize(index);

    if (expr.numTerms() < origNumTerms || !canonical) {
        ExpressionTreeNode *seq = expr.emit(tree, index);
        replaceNode(node, *seq);
        return true;
    }

    return false;
}

bool analyzeMultiplicativeExpression(ExpressionTree &tree, ExpressionTreeNode &node)
{
    std::unordered_map<int, const ExpressionTreeNode *> index;

    ExponentMap expr;
    size_t origNumTerms = 0;
    size_t numDivs = 0;

    node.preorder([&](ExpressionTreeNode &node)
    {
        if (node.op == ExprOpType::DIV)
            ++numDivs;

        if (isOpCode(node, { ExprOpType::MUL, ExprOpType::DIV }))
            return false;

        // Deduce net sign of term.
        const ExpressionTreeNode *parent = node.parent;
        const ExpressionTreeNode *cur = &node;
        int polarity = 1;

        while (parent && isOpCode(*parent, { ExprOpType::MUL, ExprOpType::DIV })) {
            if (parent->op == ExprOpType::DIV && cur == parent->right)
                polarity = -polarity;

            cur = parent;
            parent = parent->parent;
        }

        expr.addTerm(node.valueNum, static_cast<float>(polarity));
        index[node.valueNum] = &node;
        ++origNumTerms;
        return true;
    });

    expr.expand(index);

    if (expr.numTerms() < origNumTerms || !expr.isCanonical(index) || numDivs) {
        ExpressionTreeNode *seq = expr.emit(tree, index);
        replaceNode(node, *seq);
        return true;
    }

    return false;
}

bool applyAlgebraicOptimizations(ExpressionTree &tree)
{
    bool changed = false;

    applyValueNumbering(tree);

    tree.getRoot()->preorder([&](ExpressionTreeNode &node)
    {
        if (isOpCode(node, { ExprOpType::ADD, ExprOpType::SUB }) && (!node.parent || !isOpCode(*node.parent, { ExprOpType::ADD, ExprOpType::SUB }))) {
            changed = changed || analyzeAdditiveExpression(tree, node);
            return changed;
        }

        if (isOpCode(node, { ExprOpType::MUL, ExprOpType::DIV }) && (!node.parent || !isOpCode(*node.parent, { ExprOpType::MUL, ExprOpType::DIV }))) {
            changed = changed || analyzeMultiplicativeExpression(tree, node);
            return changed;
        }

        return false;
    });

    return changed;
}

bool applyComparisonOptimizations(ExpressionTree &tree)
{
    bool changed = false;

    applyValueNumbering(tree);

    tree.getRoot()->preorder([&](ExpressionTreeNode &node)
    {
        // Eliminate constant conditions.
        if (node.op.type == ExprOpType::CMP && node.left->valueNum == node.right->valueNum) {
            ComparisonType type = static_cast<ComparisonType>(node.op.imm.u);
            if (type == ComparisonType::EQ || type == ComparisonType::LE || type == ComparisonType::NLT)
                replaceNode(node, ExpressionTreeNode{ { ExprOpType::CONSTANT, 1.0f } });
            else
                replaceNode(node, ExpressionTreeNode{ { ExprOpType::CONSTANT, 0.0f } });

            changed = true;
            return changed;
        }

        // Eliminate identical branches.
        if (node.op == ExprOpType::TERNARY && node.right->left->valueNum == node.right->right->valueNum) {
            replaceNode(node, *node.right->left);
            changed = true;
            return changed;
        }

        // MIN/MAX detection.
        if (node.op == ExprOpType::TERNARY && node.left->op.type == ExprOpType::CMP) {
            ComparisonType type = static_cast<ComparisonType>(node.left->op.imm.u);
            int cmpTerms[2] = { node.left->left->valueNum, node.left->right->valueNum };
            int muxTerms[2] = { node.right->left->valueNum, node.right->right->valueNum };

            bool isSameTerms = (cmpTerms[0] == muxTerms[0] && cmpTerms[1] == muxTerms[1]) || (cmpTerms[0] == muxTerms[1] && cmpTerms[1] == muxTerms[0]);
            bool isLessOrGreater = type == ComparisonType::LT || type == ComparisonType::LE || type == ComparisonType::NLE || type == ComparisonType::NLT;

            if (isSameTerms && isLessOrGreater) {
                // a < b ? a : b --> min(a, b)     a > b ? b : a --> min(a, b)
                // a > b ? a : b --> max(a, b)     a < b ? b : a --> max(a, b)
                bool min = (type == ComparisonType::LT || type == ComparisonType::LE) ? cmpTerms[0] == muxTerms[0] : cmpTerms[0] != muxTerms[0];
                ExpressionTreeNode *a = node.left->left;
                ExpressionTreeNode *b = node.left->right;

                replaceNode(node, ExpressionTreeNode{ min ? ExprOpType::MIN : ExprOpType::MAX });
                node.setLeft(a);
                node.setRight(b);

                changed = true;
                return changed;
            }
        }

        // CMP to SUB conversion. It has lower priority than other comparison transformations.
        if (node.op.type == ExprOpType::CMP && node.parent && isOpCode(*node.parent, { ExprOpType::AND, ExprOpType::OR, ExprOpType::XOR, ExprOpType::TERNARY })) {
            ComparisonType type = static_cast<ComparisonType>(node.op.imm.u);

            // a < b --> b - a    a > b --> a - b
            if (type == ComparisonType::LT || type == ComparisonType::NLE) {
                if (type == ComparisonType::LT)
                    std::swap(node.left, node.right);

                node.op = ExprOpType::SUB;
                changed = true;
                return changed;
            }
        }

        return false;
    });

    return changed;
}

bool applyLocalOptimizations(ExpressionTree &tree)
{
    bool changed = false;

    tree.getRoot()->postorder([&](ExpressionTreeNode &node)
    {
        if (node.op.type == ExprOpType::MUX)
            return;

        // Constant folding.
        if (node.op.type != ExprOpType::CONSTANT && isConstantExpr(node)) {
            float val = evalConstantExpr(node);
            replaceNode(node, ExpressionTreeNode{ { ExprOpType::CONSTANT, val } });
            changed = true;
        }

        // Move constants to right-hand side to simplify identities.
        if (isOpCode(node, { ExprOpType::ADD, ExprOpType::MUL }) && isConstant(*node.left) && !isConstant(*node.right)) {
            std::swap(node.left, node.right);
            changed = true;
        }

        // x * 0 = 0    0 / x = 0
        if ((node.op == ExprOpType::MUL && isConstant(*node.right, 0.0f)) || (node.op == ExprOpType::DIV && isConstant(*node.left, 0.0f))) {
            replaceNode(node, ExpressionTreeNode{ { ExprOpType::CONSTANT, 0.0f } });
            changed = true;
        }

        // sqrt(x) = x ** 0.5
        if (node.op == ExprOpType::SQRT) {
            node.op = ExprOpType::POW;
            node.setRight(tree.makeNode({ ExprOpType::CONSTANT, 0.5f }));
            changed = true;
        }

        // log(exp(x)) = x    exp(log(x)) = x
        if ((node.op == ExprOpType::LOG && node.left->op == ExprOpType::EXP) || (node.op == ExprOpType::EXP && node.left->op == ExprOpType::LOG)) {
            replaceNode(node, *node.left->left);
            changed = true;
        }

        // x ** 0 = 1
        if (node.op == ExprOpType::POW && isConstant(*node.right, 0.0f)) {
            replaceNode(node, ExpressionTreeNode{ { ExprOpType::CONSTANT, 1.0f } });
            changed = true;
        }

        // (a ** b) ** c = a ** (b * c)
        if (node.op == ExprOpType::POW && node.left->op == ExprOpType::POW) {
            ExpressionTreeNode *a = node.left->left;
            ExpressionTreeNode *b = node.left->right;
            ExpressionTreeNode *c = node.right;
            replaceNode(*node.left, *a);
            node.setRight(tree.makeNode(ExprOpType::MUL));
            node.right->setLeft(b);
            node.right->setRight(c);
            changed = true;
        }

        // 0 ? x : y = y    1 ? x : y = x
        if (node.op == ExprOpType::TERNARY && isConstant(*node.left)) {
            ExpressionTreeNode *replacement = node.left->op.imm.f > 0.0f ? node.right->left : node.right->right;
            replaceNode(node, *replacement);
            changed = true;
        }

        // a <= b ? x : y --> a > b ? y : x    a >= b ? x : y --> a < b ? y : x
        if (node.op == ExprOpType::TERNARY && node.left->op.type == ExprOpType::CMP) {
            ComparisonType type = static_cast<ComparisonType>(node.left->op.imm.u);

            if (type == ComparisonType::LE || type == ComparisonType::NLT) {
                node.left->op.imm.u = static_cast<unsigned>(type == ComparisonType::LE ? ComparisonType::NLE : ComparisonType::LT);
                std::swap(node.right->left, node.right->right);
                changed = true;
            }
        }

        // !a ? b : c --> a ? c : b
        if (node.op == ExprOpType::TERNARY && node.left->op == ExprOpType::NOT) {
            replaceNode(*node.left, *node.left->left);
            std::swap(node.right->left, node.right->right);
            changed = true;
        }

        // !(a < b) --> a >= b
        if (node.op == ExprOpType::NOT && node.left->op.type == ExprOpType::CMP) {
            switch (static_cast<ComparisonType>(node.left->op.imm.u)) {
            case ComparisonType::EQ: node.left->op.imm.u = static_cast<unsigned>(ComparisonType::NEQ); break;
            case ComparisonType::LT: node.left->op.imm.u = static_cast<unsigned>(ComparisonType::NLT); break;
            case ComparisonType::LE: node.left->op.imm.u = static_cast<unsigned>(ComparisonType::NLE); break;
            case ComparisonType::NEQ: node.left->op.imm.u = static_cast<unsigned>(ComparisonType::EQ); break;
            case ComparisonType::NLT: node.left->op.imm.u = static_cast<unsigned>(ComparisonType::LT); break;
            case ComparisonType::NLE: node.left->op.imm.u = static_cast<unsigned>(ComparisonType::LE); break;
            }
            replaceNode(node, *node.left);
            changed = true;
        }
    });

    return changed;
}

bool applyAlgebraicCleanup(ExpressionTree &tree)
{
    bool changed = false;

    // Prune extra terms introduced by the algebraic analysis. These need to run in a later pass to prevent cycles.
    tree.getRoot()->postorder([&](ExpressionTreeNode &node)
    {
        // x + 0 = x    x - 0 = x
        if (isOpCode(node, { ExprOpType::ADD, ExprOpType::SUB }) && isConstant(*node.right, 0.0f)) {
            replaceNode(node, *node.left);
            changed = true;
        }

        // x * 1 = x    x / 1 = x
        if (isOpCode(node, { ExprOpType::MUL, ExprOpType::DIV }) && isConstant(*node.right, 1.0f)) {
            replaceNode(node, *node.left);
            changed = true;
        }

        // x ** 1 = x
        if (node.op == ExprOpType::POW && isConstant(*node.right, 1.0f)) {
            replaceNode(node, *node.left);
            changed = true;
        }
    });

    return changed;
}


bool applyStrengthReduction(ExpressionTree &tree)
{
    bool changed = false;

    tree.getRoot()->postorder([&](ExpressionTreeNode &node)
    {
        if (node.op == ExprOpType::MUX)
            return;

        // 0 - x = -x
        if (node.op == ExprOpType::SUB && isConstant(*node.left, 0.0f)) {
            ExpressionTreeNode *tmp = node.right;
            replaceNode(node, ExpressionTreeNode{ { ExprOpType::NEG } });
            node.setLeft(tmp);
            changed = true;
        }

        // x * -1 = -x    x / -1 = -x
        if (isOpCode(node, { ExprOpType::MUL, ExprOpType::DIV }) && isConstant(*node.right, -1.0f)) {
            ExpressionTreeNode *tmp = node.left;
            replaceNode(node, ExpressionTreeNode{ { ExprOpType::NEG } });
            node.setLeft(tmp);
            changed = true;
        }

        // a + -b = a - b    a - -b = a + b
        if (isOpCode(node, { ExprOpType::ADD, ExprOpType::SUB }) && node.right->op.type == ExprOpType::NEG) {
            node.op = node.op == ExprOpType::ADD ? ExprOpType::SUB : ExprOpType::ADD;
            replaceNode(*node.right, *node.right->left);
            changed = true;
        }

        // -a + b = b - a
        if (node.op == ExprOpType::ADD && node.left->op == ExprOpType::NEG) {
            node.op = ExprOpType::SUB;
            replaceNode(*node.left, *node.left->left);
            std::swap(node.left, node.right);
        }

        // -(a - b) = b - a
        if (node.op == ExprOpType::NEG && node.left->op == ExprOpType::SUB) {
            replaceNode(node, *node.left);
            std::swap(node.left, node.right);
            changed = true;
        }

        // x * 2 = x + x
        if (node.op == ExprOpType::MUL && isConstant(*node.right, 2.0f) && (!node.parent || node.parent->op != ExprOpType::ADD)) {
            ExpressionTreeNode *replacement = tree.clone(node.left);
            node.op = ExprOpType::ADD;
            replaceNode(*node.right, *replacement);
            changed = true;
        }

        // x / y = x * (1 / y)
        if (node.op == ExprOpType::DIV && isConstant(*node.right)) {
            node.op = ExprOpType::MUL;
            node.right->op.imm.f = 1.0f / node.right->op.imm.f;
            changed = true;
        }

        // (1 / x) * y = y / x
        if (node.op == ExprOpType::MUL && node.left->op == ExprOpType::DIV && isConstant(*node.left->left, 1.0f)) {
            node.op = ExprOpType::DIV;
            replaceNode(*node.left, *node.left->right);
            std::swap(node.left, node.right);
            changed = true;
        }

        // x * (1 / y) = x / y
        if (node.op == ExprOpType::MUL && node.right->op == ExprOpType::DIV && isConstant(*node.right->left, 1.0f)) {
            node.op = ExprOpType::DIV;
            replaceNode(*node.right, *node.right->right);
            changed = true;
        }

        // (a / b) * c = (a * c) / b
        if (node.op == ExprOpType::MUL && node.left->op == ExprOpType::DIV) {
            node.op = ExprOpType::DIV;
            node.left->op = ExprOpType::MUL;
            swapNodeContents(*node.left->right, *node.right);
            changed = true;
        }

        // a * (b / c) = (a * b) / c
        if (node.op == ExprOpType::MUL && node.right->op == ExprOpType::DIV) {
            node.op = ExprOpType::DIV;
            node.right->op = ExprOpType::MUL;
            std::swap(node.left, node.right); // (b * c) / a
            swapNodeContents(*node.left->left, *node.left->right); // (c * b) / a
            swapNodeContents(*node.left->left, *node.right); // (a * b) / c
            changed = true;
        }

        // a / (b / c) = (a * c) / b
        if (node.op == ExprOpType::DIV && node.right->op == ExprOpType::DIV) {
            node.right->op = ExprOpType::MUL; // a / (b * c)
            std::swap(node.left, node.right); // (b * c) / a
            swapNodeContents(*node.left->left, *node.right); // (a * c) / b
            changed = true;
        }

        // (a / b) / c = a / (b * c)
        if (node.op == ExprOpType::DIV && node.left->op == ExprOpType::DIV) {
            node.left->op = ExprOpType::MUL; // (a * b) / c
            std::swap(node.left, node.right); // c / (a * b)
            swapNodeContents(*node.left, *node.right->left); // a / (c * b)
            swapNodeContents(*node.right->left, *node.right->right); // a / (b * c)
            changed = true;
        }

        // x ** (n / 2) = sqrt(x ** n)
        if (node.op == ExprOpType::POW && isConstant(*node.right) && !isInteger(node.right->op.imm.f) && isInteger(node.right->op.imm.f * 2.0f)) {
            ExpressionTreeNode *dup = tree.clone(&node);
            replaceNode(node, ExpressionTreeNode{ ExprOpType::SQRT });
            node.setLeft(dup);
            node.left->right->op.imm.f *= 2.0f;
            changed = true;
        }

        // x ** -N = 1 / (x ** N)
        if (node.op == ExprOpType::POW && isConstant(*node.right) && isInteger(node.right->op.imm.f) && node.right->op.imm.f < 0) {
            ExpressionTreeNode *dup = tree.clone(&node);
            replaceNode(node, ExpressionTreeNode{ ExprOpType::DIV });
            node.setLeft(tree.makeNode({ ExprOpType::CONSTANT, 1.0f }));
            node.setRight(dup);
            node.right->right->op.imm.f = -node.right->right->op.imm.f;
            changed = true;
        }

        // x ** N = x * x * x * ...
        if (node.op == ExprOpType::POW && isConstant(*node.right) && isInteger(node.right->op.imm.f) && node.right->op.imm.f > 0) {
            ExpressionTreeNode *replacement = emitIntegerPow(tree, *node.left, static_cast<int>(node.right->op.imm.f));
            replaceNode(node, *replacement);
            changed = true;
        }
    });

    return changed;
}

bool applyOpFusion(ExpressionTree &tree)
{
    std::unordered_map<int, size_t> refCount;
    bool changed = false;

    applyValueNumbering(tree);

    tree.getRoot()->postorder([&](ExpressionTreeNode &node)
    {
        if (node.op == ExprOpType::MUX)
            return;

        refCount[node.valueNum]++;
    });

    tree.getRoot()->postorder([&](ExpressionTreeNode &node)
    {
        if (node.op == ExprOpType::MUX)
            return;

        auto canElide = [&](ExpressionTreeNode &candidate)
        {
            return refCount[node.valueNum] > 1 || refCount[candidate.valueNum] <= 1;
        };

        // a + (b * c)    (b * c) + a    a - (b * c)    (b * c) - a
        if (node.op == ExprOpType::ADD && node.right->op == ExprOpType::MUL && canElide(*node.right)) {
            node.right->op = ExprOpType::MUX;
            node.op = { ExprOpType::FMA, static_cast<unsigned>(FMAType::FMADD) };
            changed = true;
        }
        if (node.op == ExprOpType::ADD && node.left->op == ExprOpType::MUL && canElide(*node.left)) {
            std::swap(node.left, node.right);
            node.right->op = ExprOpType::MUX;
            node.op = { ExprOpType::FMA, static_cast<unsigned>(FMAType::FMADD) };
            changed = true;
        }
        if (node.op == ExprOpType::SUB && node.right->op == ExprOpType::MUL && canElide(*node.right)) {
            node.right->op = ExprOpType::MUX;
            node.op = { ExprOpType::FMA, static_cast<unsigned>(FMAType::FNMADD) };
            changed = true;
        }
        if (node.op == ExprOpType::SUB && node.left->op == ExprOpType::MUL && canElide(*node.left)) {
            std::swap(node.left, node.right);
            node.right->op = ExprOpType::MUX;
            node.op = { ExprOpType::FMA, static_cast<unsigned>(FMAType::FMSUB) };
            changed = true;
        }

        // (a + b) * c = (a * c) + b * c
        if (node.op == ExprOpType::MUL && isOpCode(*node.left, { ExprOpType::ADD, ExprOpType::SUB }) &&
            isConstant(*node.right) && isConstant(*node.left->right) && canElide(*node.left))
        {
            std::swap(node.op, node.left->op);
            swapNodeContents(*node.right, *node.left->right);
            node.right->op.imm.f *= node.left->right->op.imm.f;
            changed = true;
        }

        // Negative FMA.
        if (node.op == ExprOpType::NEG && node.left->op == ExprOpType::FMA && canElide(*node.left)) {
            replaceNode(node, *node.left);

            switch (static_cast<FMAType>(node.op.imm.u)) {
            case FMAType::FMADD: node.op.imm.u = static_cast<unsigned>(FMAType::FNMSUB); break;
            case FMAType::FMSUB: node.op.imm.u = static_cast<unsigned>(FMAType::FNMADD); break;
            case FMAType::FNMADD: node.op.imm.u = static_cast<unsigned>(FMAType::FMSUB); break;
            case FMAType::FNMSUB: node.op.imm.u = static_cast<unsigned>(FMAType::FMADD); break;
            }

            changed = true;
        }
    });

    return changed;
}

void renameRegisters(std::vector<ExprInstruction> &code)
{
    std::unordered_map<int, int> table;
    std::set<int> freeList;

    for (size_t i = 0; i < code.size(); ++i) {
        ExprInstruction &insn = code[i];
        int origRegs[4] = { insn.dst, insn.src1, insn.src2, insn.src3 };
        int renamed[4] = { insn.dst, insn.src1, insn.src2, insn.src3 };

        for (int n = 1; n < 4; ++n) {
            if (origRegs[n] < 0)
                continue;

            auto it = table.find(origRegs[n]);
            if (it != table.end())
                renamed[n] = it->second;

            bool dead = true;

            for (size_t j = i + 1; j < code.size(); ++j) {
                const ExprInstruction &insn2 = code[j];
                if (insn2.src1 == origRegs[n] || insn2.src2 == origRegs[n] || insn2.src3 == origRegs[n]) {
                    dead = false;
                    break;
                }
            }

            if (dead)
                freeList.insert(renamed[n]);
        }

        if (origRegs[0] >= 0 && !freeList.empty()) {
            renamed[0] = *freeList.begin();
            table[origRegs[0]] = renamed[0];
            freeList.erase(freeList.begin());
            freeList.insert(origRegs[0]);
        }

        insn.dst = renamed[0];
        insn.src1 = renamed[1];
        insn.src2 = renamed[2];
        insn.src3 = renamed[3];
    }
}

std::vector<ExprInstruction> compile(ExpressionTree &tree, const VSVideoFormat &format)
{
    std::vector<ExprInstruction> code;
    std::unordered_set<int> found;

    if (!tree.getRoot())
        return code;

    while (applyLocalOptimizations(tree) || applyAlgebraicOptimizations(tree) || applyComparisonOptimizations(tree)) {
        // ...
    }

    while (applyAlgebraicCleanup(tree) || applyStrengthReduction(tree) || applyOpFusion(tree)) {
        // ...
    }

    applyValueNumbering(tree);

    tree.getRoot()->postorder([&](ExpressionTreeNode &node)
    {
        if (node.op.type == ExprOpType::MUX)
            return;
        if (found.find(node.valueNum) != found.end())
            return;

        ExprInstruction opcode(node.op);
        opcode.dst = node.valueNum;

        if (node.left) {
            assert(node.left->valueNum >= 0);
            opcode.src1 = node.left->valueNum;
        }
        if (node.right) {
            if (node.right->op.type == ExprOpType::MUX) {
                assert(node.right->left->valueNum >= 0);
                assert(node.right->right->valueNum >= 0);
                opcode.src2 = node.right->left->valueNum;
                opcode.src3 = node.right->right->valueNum;
            } else {
                assert(node.right->valueNum >= 0);
                opcode.src2 = node.right->valueNum;
            }
        }

        code.push_back(opcode);
        found.insert(node.valueNum);
    });

    ExprInstruction store(ExprOpType::MEM_STORE_U8);

    if (format.sampleType == stInteger && format.bytesPerSample == 1)
        store.op.type = ExprOpType::MEM_STORE_U8;
    else if (format.sampleType == stInteger && format.bytesPerSample == 2)
        store.op.type = ExprOpType::MEM_STORE_U16;
    else if (format.sampleType == stFloat && format.bytesPerSample == 2)
        store.op.type = ExprOpType::MEM_STORE_F16;
    else if (format.sampleType == stFloat && format.bytesPerSample == 4)
        store.op.type = ExprOpType::MEM_STORE_F32;

    if (store.op.type == ExprOpType::MEM_STORE_U16)
        store.op.imm.u = format.bitsPerSample;

    store.src1 = code.back().dst;
    code.push_back(store);

    renameRegisters(code);
    return code;
}

static const VSFrameRef *VS_CC exprGetFrame(int n, int activationReason, void *instanceData, void **frameData, VSFrameContext *frameCtx, VSCore *core, const VSAPI *vsapi) {
    ExprData *d = static_cast<ExprData *>(instanceData);
    int numInputs = d->numInputs;

    if (activationReason == arInitial) {
        for (int i = 0; i < numInputs; i++)
            vsapi->requestFrameFilter(n, d->node[i], frameCtx);
    } else if (activationReason == arAllFramesReady) {
        const VSFrameRef *src[MAX_EXPR_INPUTS] = {};
        for (int i = 0; i < numInputs; i++)
            src[i] = vsapi->getFrameFilter(n, d->node[i], frameCtx);

        int height = vsapi->getFrameHeight(src[0], 0);
        int width = vsapi->getFrameWidth(src[0], 0);
        int planes[3] = { 0, 1, 2 };
        const VSFrameRef *srcf[3] = { d->plane[0] != poCopy ? nullptr : src[0], d->plane[1] != poCopy ? nullptr : src[0], d->plane[2] != poCopy ? nullptr : src[0] };
        VSFrameRef *dst = vsapi->newVideoFrame2(&d->vi.format, width, height, srcf, planes, src[0], core);

        const uint8_t *srcp[MAX_EXPR_INPUTS] = {};
        ptrdiff_t src_stride[MAX_EXPR_INPUTS] = {};
        alignas(32) intptr_t ptroffsets[((MAX_EXPR_INPUTS + 1) + 7) & ~7] = { d->vi.format.bytesPerSample * 8 };

        for (int plane = 0; plane < d->vi.format.numPlanes; plane++) {
            if (d->plane[plane] != poProcess)
                continue;

            for (int i = 0; i < numInputs; i++) {
                if (d->node[i]) {
                    srcp[i] = vsapi->getReadPtr(src[i], plane);
                    src_stride[i] = vsapi->getStride(src[i], plane);
                    ptroffsets[i + 1] = vsapi->getVideoFrameFormat(src[i])->bytesPerSample * 8;
                }
            }

            uint8_t *dstp = vsapi->getWritePtr(dst, plane);
            ptrdiff_t dst_stride = vsapi->getStride(dst, plane);
            int h = vsapi->getFrameHeight(dst, plane);
            int w = vsapi->getFrameWidth(dst, plane);

            if (d->proc[plane]) {
                ExprData::ProcessLineProc proc = d->proc[plane];
                int niterations = (w + 7) / 8;

                for (int i = 0; i < numInputs; i++) {
                    if (d->node[i])
                        ptroffsets[i + 1] = vsapi->getVideoFrameFormat(src[i])->bytesPerSample * 8;
                }

                for (int y = 0; y < h; y++) {
                    alignas(32) uint8_t *rwptrs[((MAX_EXPR_INPUTS + 1) + 7) & ~7] = { dstp + dst_stride * y };
                    for (int i = 0; i < numInputs; i++) {
                        rwptrs[i + 1] = const_cast<uint8_t *>(srcp[i] + src_stride[i] * y);
                    }
                    proc(rwptrs, ptroffsets, niterations);
                }
            } else {
                ExprInterpreter interpreter(d->bytecode[plane].data(), d->bytecode[plane].size());

                for (int y = 0; y < h; y++) {
                    for (int x = 0; x < w; x++) {
                        interpreter.eval(srcp, dstp, x);
                    }

                    for (int i = 0; i < numInputs; i++) {
                        srcp[i] += src_stride[i];
                    }
                    dstp += dst_stride;
                }
            }
        }

        for (int i = 0; i < MAX_EXPR_INPUTS; i++) {
            vsapi->freeFrame(src[i]);
        }
        return dst;
    }

    return nullptr;
}

static void VS_CC exprFree(void *instanceData, VSCore *core, const VSAPI *vsapi) {
    ExprData *d = static_cast<ExprData *>(instanceData);
    for (int i = 0; i < MAX_EXPR_INPUTS; i++)
        vsapi->freeNode(d->node[i]);
    delete d;
}

static void VS_CC exprCreate(const VSMap *in, VSMap *out, void *userData, VSCore *core, const VSAPI *vsapi) {
    std::unique_ptr<ExprData> d(new ExprData);
    int err;

#ifdef VS_TARGET_CPU_X86
    const CPUFeatures &f = *getCPUFeatures();
#   define EXPR_F16C_TEST (f.f16c)
#else
#   define EXPR_F16C_TEST (false)
#endif

    try {
        d->numInputs = vsapi->mapNumElements(in, "clips");
        if (d->numInputs > 26)
            throw std::runtime_error("More than 26 input clips provided");

        for (int i = 0; i < d->numInputs; i++) {
            d->node[i] = vsapi->mapGetNode(in, "clips", i, &err);
        }

        const VSVideoInfo *vi[MAX_EXPR_INPUTS] = {};
        for (int i = 0; i < d->numInputs; i++) {
            if (d->node[i])
                vi[i] = vsapi->getVideoInfo(d->node[i]);
        }

        for (int i = 0; i < d->numInputs; i++) {
            if (!isConstantVideoFormat(vi[i]))
                throw std::runtime_error("Only clips with constant format and dimensions allowed");
            if (vi[0]->format.numPlanes != vi[i]->format.numPlanes
                || vi[0]->format.subSamplingW != vi[i]->format.subSamplingW
                || vi[0]->format.subSamplingH != vi[i]->format.subSamplingH
                || vi[0]->width != vi[i]->width
                || vi[0]->height != vi[i]->height)
            {
                throw std::runtime_error("All inputs must have the same number of planes and the same dimensions, subsampling included");
            }

            if (EXPR_F16C_TEST) {
                if ((vi[i]->format.bitsPerSample > 16 && vi[i]->format.sampleType == stInteger)
                    || (vi[i]->format.bitsPerSample != 16 && vi[i]->format.bitsPerSample != 32 && vi[i]->format.sampleType == stFloat))
                    throw std::runtime_error("Input clips must be 8-16 bit integer or 16/32 bit float format");
            } else {
                if ((vi[i]->format.bitsPerSample > 16 && vi[i]->format.sampleType == stInteger)
                    || (vi[i]->format.bitsPerSample != 32 && vi[i]->format.sampleType == stFloat))
                    throw std::runtime_error("Input clips must be 8-16 bit integer or 32 bit float format");
            }
        }

        d->vi = *vi[0];
        int format = vsapi->mapGetIntSaturated(in, "format", 0, &err);
        if (!err) {
            VSVideoFormat f;
            if (vsapi->getVideoFormatByID(&f, format, core) && f.colorFamily != cfUndefined) {
                if (isCompatFormat(&d->vi.format))
                    throw std::runtime_error("No compat formats allowed");
                if (d->vi.format.numPlanes != f.numPlanes)
                    throw std::runtime_error("The number of planes in the inputs and output must match");
                vsapi->queryVideoFormat(&d->vi.format, d->vi.format.colorFamily, f.sampleType, f.bitsPerSample, d->vi.format.subSamplingW, d->vi.format.subSamplingH, core);
            }
        }

        int nexpr = vsapi->mapNumElements(in, "expr");
        if (nexpr > d->vi.format.numPlanes)
            throw std::runtime_error("More expressions given than there are planes");

        std::string expr[3];
        for (int i = 0; i < nexpr; i++) {
            expr[i] = vsapi->mapGetData(in, "expr", i, nullptr);
        }
        for (int i = nexpr; i < 3; ++i) {
            expr[i] = expr[nexpr - 1];
        }

        for (int i = 0; i < 3; i++) {
            if (!expr[i].empty()) {
                d->plane[i] = poProcess;
            } else {
                if (d->vi.format.bitsPerSample == vi[0]->format.bitsPerSample && d->vi.format.sampleType == vi[0]->format.sampleType)
                    d->plane[i] = poCopy;
                else
                    d->plane[i] = poUndefined;
            }

            if (d->plane[i] != poProcess)
                continue;

            auto tree = parseExpr(expr[i], vi, d->numInputs);
            d->bytecode[i] = compile(tree, d->vi.format);

            int cpulevel = vs_get_cpulevel(core);
            if (cpulevel > VS_CPU_LEVEL_NONE) {
                for (int i = 0; i < d->vi.format.numPlanes; i++) {
                    if (d->plane[i] == poProcess) {
#ifdef VS_TARGET_CPU_X86
                        std::unique_ptr<ExprCompiler> compiler = make_compiler(d->numInputs, cpulevel);
                        for (auto op : d->bytecode[i]) {
                            compiler->addInstruction(op);
                        }

                        std::tie(d->proc[i], d->procSize[i]) = compiler->getCode();
#endif
                    }
                }
            }
        }
#ifdef VS_TARGET_OS_WINDOWS
        FlushInstructionCache(GetCurrentProcess(), nullptr, 0);
#endif
    } catch (std::runtime_error &e) {
        for (int i = 0; i < MAX_EXPR_INPUTS; i++) {
            vsapi->freeNode(d->node[i]);
        }
        vsapi->mapSetError(out, (std::string{ "Expr: " } + e.what()).c_str());
        return;
    }

    vsapi->createVideoFilter(out, "Expr", &d->vi, 1, exprGetFrame, exprFree, fmParallel, 0, d.get(), core);
    d.release();
}

} // namespace


//////////////////////////////////////////
// Init

void VS_CC exprInitialize(VSPlugin *plugin, const VSPLUGINAPI *vspapi) {
    vspapi->registerFunction("Expr", "clips:vnode[];expr:data[];format:int:opt;", "clip:vnode;", exprCreate, nullptr, plugin);
}<|MERGE_RESOLUTION|>--- conflicted
+++ resolved
@@ -233,14 +233,8 @@
         }
     }
 
-<<<<<<< HEAD
-    virtual ExprData::ProcessLineProc getCode() = 0;
-
-    virtual ~ExprCompiler() {};
-=======
     virtual ~ExprCompiler() {}
     virtual std::pair<ExprData::ProcessLineProc, size_t> getCode() = 0;
->>>>>>> e5648491
 };
 
 class ExprCompiler128 : public ExprCompiler, private jitasm::function<void, ExprCompiler128, uint8_t *, const intptr_t *, intptr_t> {
