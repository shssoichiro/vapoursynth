/*
* Copyright (c) 2012-2020 Fredrik Mellbin
*
* This file is part of VapourSynth.
*
* VapourSynth is free software; you can redistribute it and/or
* modify it under the terms of the GNU Lesser General Public
* License as published by the Free Software Foundation; either
* version 2.1 of the License, or (at your option) any later version.
*
* VapourSynth is distributed in the hope that it will be useful,
* but WITHOUT ANY WARRANTY; without even the implied warranty of
* MERCHANTABILITY or FITNESS FOR A PARTICULAR PURPOSE.  See the GNU
* Lesser General Public License for more details.
*
* You should have received a copy of the GNU Lesser General Public
* License along with VapourSynth; if not, write to the Free Software
* Foundation, Inc., 51 Franklin Street, Fifth Floor, Boston, MA 02110-1301 USA
*/

#include <algorithm>
#include <cmath>
#include <functional>
#include <iostream>
#include <limits>
#include <locale>
#include <map>
#include <memory>
#include <set>
#include <sstream>
#include <stdexcept>
#include <string>
#include <tuple>
#include <unordered_map>
#include <unordered_set>
#include <vector>
#include "VapourSynth4.h"
#include "VSHelper4.h"
#include "cpufeatures.h"
#include "internalfilters.h"
#include "filtershared.h"
#include "kernel/cpulevel.h"

#ifdef VS_TARGET_CPU_X86
#include <immintrin.h>
#include "jitasm.h"
#ifndef VS_TARGET_OS_WINDOWS
#include <sys/mman.h>
#endif
#endif

using namespace vsh;

namespace {

#define MAX_EXPR_INPUTS 26

enum class ExprOpType {
    // Terminals.
    MEM_LOAD_U8, MEM_LOAD_U16, MEM_LOAD_F16, MEM_LOAD_F32, CONSTANT,
    MEM_STORE_U8, MEM_STORE_U16, MEM_STORE_F16, MEM_STORE_F32,

    // Arithmetic primitives.
    ADD, SUB, MUL, DIV, FMA, SQRT, ABS, NEG, MAX, MIN, CMP,

    // Logical operators.
    AND, OR, XOR, NOT,

    // Transcendental functions.
    EXP, LOG, POW, SIN, COS,

    // Ternary operator
    TERNARY,

    // Meta-node holding true/false branches of ternary.
    MUX,

    // Stack helpers.
    DUP, SWAP,
};

enum class FMAType {
    FMADD = 0,  // (b * c) + a
    FMSUB = 1,  // (b * c) - a
    FNMADD = 2, // -(b * c) + a
    FNMSUB = 3, // -(b * c) - a
};

enum class ComparisonType {
    EQ = 0,
    LT = 1,
    LE = 2,
    NEQ = 4,
    NLT = 5,
    NLE = 6,
};

#ifdef VS_TARGET_CPU_X86
static_assert(static_cast<int>(ComparisonType::EQ) == _CMP_EQ_OQ, "");
static_assert(static_cast<int>(ComparisonType::LT) == _CMP_LT_OS, "");
static_assert(static_cast<int>(ComparisonType::LE) == _CMP_LE_OS, "");
static_assert(static_cast<int>(ComparisonType::NEQ) == _CMP_NEQ_UQ, "");
static_assert(static_cast<int>(ComparisonType::NLT) == _CMP_NLT_US, "");
static_assert(static_cast<int>(ComparisonType::NLE) == _CMP_NLE_US, "");
#endif

union ExprUnion {
    int32_t i;
    uint32_t u;
    float f;

    constexpr ExprUnion() : u{} {}

    constexpr ExprUnion(int32_t i) : i(i) {}
    constexpr ExprUnion(uint32_t u) : u(u) {}
    constexpr ExprUnion(float f) : f(f) {}
};

struct ExprOp {
    ExprOpType type;
    ExprUnion imm;

    ExprOp(ExprOpType type, ExprUnion param = {}) : type(type), imm(param) {}
};

bool operator==(const ExprOp &lhs, const ExprOp &rhs) { return lhs.type == rhs.type && lhs.imm.u == rhs.imm.u; }
bool operator!=(const ExprOp &lhs, const ExprOp &rhs) { return !(lhs == rhs); }

struct ExprInstruction {
    ExprOp op;
    int dst;
    int src1;
    int src2;
    int src3;

    ExprInstruction(ExprOp op) : op(op), dst(-1), src1(-1), src2(-1), src3(-1) {}
};

enum PlaneOp {
    poProcess, poCopy, poUndefined
};

struct ExprData {
    VSNode *node[MAX_EXPR_INPUTS];
    VSVideoInfo vi;
    std::vector<ExprInstruction> bytecode[3];
    int plane[3];
    int numInputs;
    typedef void (*ProcessLineProc)(void *rwptrs, intptr_t ptroff[MAX_EXPR_INPUTS + 1], intptr_t niter);
    ProcessLineProc proc[3];
    size_t procSize[3];

    ExprData() : node(), vi(), plane(), numInputs(), proc() {}

    ~ExprData() {
#ifdef VS_TARGET_CPU_X86
        for (int i = 0; i < 3; i++) {
            if (proc[i]) {
#ifdef VS_TARGET_OS_WINDOWS
                VirtualFree((LPVOID)proc[i], 0, MEM_RELEASE);
#else
                munmap((void *)proc[i], procSize[i]);
#endif
            }
        }
#endif
    }
};

#ifdef VS_TARGET_CPU_X86
class ExprCompiler {
    virtual void load8(const ExprInstruction &insn) = 0;
    virtual void load16(const ExprInstruction &insn) = 0;
    virtual void loadF16(const ExprInstruction &insn) = 0;
    virtual void loadF32(const ExprInstruction &insn) = 0;
    virtual void loadConst(const ExprInstruction &insn) = 0;
    virtual void store8(const ExprInstruction &insn) = 0;
    virtual void store16(const ExprInstruction &insn) = 0;
    virtual void storeF16(const ExprInstruction &insn) = 0;
    virtual void storeF32(const ExprInstruction &insn) = 0;
    virtual void add(const ExprInstruction &insn) = 0;
    virtual void sub(const ExprInstruction &insn) = 0;
    virtual void mul(const ExprInstruction &insn) = 0;
    virtual void div(const ExprInstruction &insn) = 0;
    virtual void fma(const ExprInstruction &insn) = 0;
    virtual void max(const ExprInstruction &insn) = 0;
    virtual void min(const ExprInstruction &insn) = 0;
    virtual void sqrt(const ExprInstruction &insn) = 0;
    virtual void abs(const ExprInstruction &insn) = 0;
    virtual void neg(const ExprInstruction &insn) = 0;
    virtual void not_(const ExprInstruction &insn) = 0;
    virtual void and_(const ExprInstruction &insn) = 0;
    virtual void or_(const ExprInstruction &insn) = 0;
    virtual void xor_(const ExprInstruction &insn) = 0;
    virtual void cmp(const ExprInstruction &insn) = 0;
    virtual void ternary(const ExprInstruction &insn) = 0;
    virtual void exp(const ExprInstruction &insn) = 0;
    virtual void log(const ExprInstruction &insn) = 0;
    virtual void pow(const ExprInstruction &insn) = 0;
    virtual void sin(const ExprInstruction &insn) = 0;
    virtual void cos(const ExprInstruction &insn) = 0;
public:
    void addInstruction(const ExprInstruction &insn)
    {
        switch (insn.op.type) {
        case ExprOpType::MEM_LOAD_U8: load8(insn); break;
        case ExprOpType::MEM_LOAD_U16: load16(insn); break;
        case ExprOpType::MEM_LOAD_F16: loadF16(insn); break;
        case ExprOpType::MEM_LOAD_F32: loadF32(insn); break;
        case ExprOpType::CONSTANT: loadConst(insn); break;
        case ExprOpType::MEM_STORE_U8: store8(insn); break;
        case ExprOpType::MEM_STORE_U16: store16(insn); break;
        case ExprOpType::MEM_STORE_F16: storeF16(insn); break;
        case ExprOpType::MEM_STORE_F32: storeF32(insn); break;
        case ExprOpType::ADD: add(insn); break;
        case ExprOpType::SUB: sub(insn); break;
        case ExprOpType::MUL: mul(insn); break;
        case ExprOpType::DIV: div(insn); break;
        case ExprOpType::FMA: fma(insn); break;
        case ExprOpType::MAX: max(insn); break;
        case ExprOpType::MIN: min(insn); break;
        case ExprOpType::SQRT: sqrt(insn); break;
        case ExprOpType::ABS: abs(insn); break;
        case ExprOpType::NEG: neg(insn); break;
        case ExprOpType::NOT: not_(insn); break;
        case ExprOpType::AND: and_(insn); break;
        case ExprOpType::OR: or_(insn); break;
        case ExprOpType::XOR: xor_(insn); break;
        case ExprOpType::CMP: cmp(insn); break;
        case ExprOpType::TERNARY: ternary(insn); break;
        case ExprOpType::EXP: exp(insn); break;
        case ExprOpType::LOG: log(insn); break;
        case ExprOpType::POW: pow(insn); break;
<<<<<<< HEAD
        default: fprintf(stderr, "%s", "illegal opcode\n"); std::terminate(); break;
=======
        case ExprOpType::SIN: sin(insn); break;
        case ExprOpType::COS: cos(insn); break;
        default: vsFatal("illegal opcode"); break;
>>>>>>> 7fa05090
        }
    }

    virtual ~ExprCompiler() {}
    virtual std::pair<ExprData::ProcessLineProc, size_t> getCode() = 0;
};

class ExprCompiler128 : public ExprCompiler, private jitasm::function<void, ExprCompiler128, uint8_t *, const intptr_t *, intptr_t> {
    typedef jitasm::function<void, ExprCompiler128, uint8_t *, const intptr_t *, intptr_t> jit;
    friend struct jitasm::function<void, ExprCompiler128, uint8_t *, const intptr_t *, intptr_t>;
    friend struct jitasm::function_cdecl<void, ExprCompiler128, uint8_t *, const intptr_t *, intptr_t>;

#define SPLAT(x) { (x), (x), (x), (x) }
    static constexpr ExprUnion constData alignas(16)[53][4] = {
        SPLAT(0x7FFFFFFF), // absmask
        SPLAT(0x80000000), // negmask
        SPLAT(0x7F), // x7F
        SPLAT(0x00800000), // min_norm_pos
        SPLAT(~0x7F800000), // inv_mant_mask
        SPLAT(1.0f), // float_one
        SPLAT(0.5f), // float_half
        SPLAT(255.0f), // float_255
        SPLAT(511.0f), // float_511
        SPLAT(1023.0f), // float_1023
        SPLAT(2047.0f), // float_2047
        SPLAT(4095.0f), // float_4095
        SPLAT(8191.0f), // float_8191
        SPLAT(16383.0f), // float_16383
        SPLAT(32767.0f), // float_32767
        SPLAT(65535.0f), // float_65535
        SPLAT(static_cast<int32_t>(0x80008000)), // i16min_epi16
        SPLAT(static_cast<int32_t>(0xFFFF8000)), // i16min_epi32
        SPLAT(88.3762626647949f), // exp_hi
        SPLAT(-88.3762626647949f), // exp_lo
        SPLAT(1.44269504088896341f), // log2e
        SPLAT(0.693359375f), // exp_c1
        SPLAT(-2.12194440e-4f), // exp_c2
        SPLAT(1.9875691500E-4f), // exp_p0
        SPLAT(1.3981999507E-3f), // exp_p1
        SPLAT(8.3334519073E-3f), // exp_p2
        SPLAT(4.1665795894E-2f), // exp_p3
        SPLAT(1.6666665459E-1f), // exp_p4
        SPLAT(5.0000001201E-1f), // exp_p5
        SPLAT(0.707106781186547524f), // sqrt_1_2
        SPLAT(7.0376836292E-2f), // log_p0
        SPLAT(-1.1514610310E-1f), // log_p1
        SPLAT(1.1676998740E-1f), // log_p2
        SPLAT(-1.2420140846E-1f), // log_p3
        SPLAT(+1.4249322787E-1f), // log_p4
        SPLAT(-1.6668057665E-1f), // log_p5
        SPLAT(+2.0000714765E-1f), // log_p6
        SPLAT(-2.4999993993E-1f), // log_p7
        SPLAT(+3.3333331174E-1f), // log_p8
        SPLAT(0x3ea2f983), // float_invpi, 1/pi
        SPLAT(0x4b400000), // float_rintf
        SPLAT(0x40490000), // float_pi1
        SPLAT(0x3a7da000), // float_pi2
        SPLAT(0x34222000), // float_pi3
        SPLAT(0x2cb4611a), // float_pi4
        SPLAT(0xbe2aaaa6), // float_sinC3
        SPLAT(0x3c08876a), // float_sinC5
        SPLAT(0xb94fb7ff), // float_sinC7
        SPLAT(0x362edef8), // float_sinC9
        SPLAT(static_cast<int32_t>(0xBEFFFFE2)), // float_cosC2
        SPLAT(0x3D2AA73C), // float_cosC4
        SPLAT(static_cast<int32_t>(0XBAB58D50)), // float_cosC6
        SPLAT(0x37C1AD76), // float_cosC8
    };

    struct ConstantIndex {
        static constexpr int absmask = 0;
        static constexpr int negmask = 1;
        static constexpr int x7F = 2;
        static constexpr int min_norm_pos = 3;
        static constexpr int inv_mant_mask = 4;
        static constexpr int float_one = 5;
        static constexpr int float_half = 6;
        static constexpr int float_255 = 7;
        static constexpr int float_511 = 8;
        static constexpr int float_1023 = 9;
        static constexpr int float_2047 = 10;
        static constexpr int float_4095 = 11;
        static constexpr int float_8191 = 12;
        static constexpr int float_16383 = 13;
        static constexpr int float_32767 = 14;
        static constexpr int float_65535 = 15;
        static constexpr int i16min_epi16 = 16;
        static constexpr int i16min_epi32 = 17;
        static constexpr int exp_hi = 18;
        static constexpr int exp_lo = 19;
        static constexpr int log2e = 20;
        static constexpr int exp_c1 = 21;
        static constexpr int exp_c2 = 22;
        static constexpr int exp_p0 = 23;
        static constexpr int exp_p1 = 24;
        static constexpr int exp_p2 = 25;
        static constexpr int exp_p3 = 26;
        static constexpr int exp_p4 = 27;
        static constexpr int exp_p5 = 28;
        static constexpr int sqrt_1_2 = 29;
        static constexpr int log_p0 = 30;
        static constexpr int log_p1 = 31;
        static constexpr int log_p2 = 32;
        static constexpr int log_p3 = 33;
        static constexpr int log_p4 = 34;
        static constexpr int log_p5 = 35;
        static constexpr int log_p6 = 36;
        static constexpr int log_p7 = 37;
        static constexpr int log_p8 = 38;
        static constexpr int log_q1 = exp_c2;
        static constexpr int log_q2 = exp_c1;
        static constexpr int float_invpi = 39;
        static constexpr int float_rintf = 40;
        static constexpr int float_pi1 = 41;
        static constexpr int float_pi2 = float_pi1 + 1;
        static constexpr int float_pi3 = float_pi1 + 2;
        static constexpr int float_pi4 = float_pi1 + 3;
        static constexpr int float_sinC3 = 45;
        static constexpr int float_sinC5 = float_sinC3 + 1;
        static constexpr int float_sinC7 = float_sinC3 + 2;
        static constexpr int float_sinC9 = float_sinC3 + 3;
        static constexpr int float_cosC2 = 49;
        static constexpr int float_cosC4 = float_cosC2 + 1;
        static constexpr int float_cosC6 = float_cosC2 + 2;
        static constexpr int float_cosC8 = float_cosC2 + 3;
    };
#undef SPLAT

    // JitASM compiles everything from main(), so record the operations for later.
    std::vector<std::function<void(Reg, XmmReg, Reg, std::unordered_map<int, std::pair<XmmReg, XmmReg>> &)>> deferred;

    CPUFeatures cpuFeatures;
    int numInputs;
    int curLabel;

#define EMIT() [this, insn](Reg regptrs, XmmReg zero, Reg constants, std::unordered_map<int, std::pair<XmmReg, XmmReg>> &bytecodeRegs)
#define VEX1(op, arg1, arg2) \
do { \
  if (cpuFeatures.avx) \
    v##op(arg1, arg2); \
  else \
    op(arg1, arg2); \
} while (0)
#define VEX1IMM(op, arg1, arg2, imm) \
do { \
  if (cpuFeatures.avx) { \
    v##op(arg1, arg2, imm); \
  } else if (arg1 == arg2) { \
    op(arg2, imm); \
  } else { \
    movdqa(arg1, arg2); \
    op(arg1, imm); \
  } \
} while (0)
#define VEX2(op, arg1, arg2, arg3) \
do { \
  if (cpuFeatures.avx) { \
    v##op(arg1, arg2, arg3); \
  } else if (arg1 == arg2) { \
    op(arg2, arg3); \
  } else if (arg1 != arg3) { \
    movdqa(arg1, arg2); \
    op(arg1, arg3); \
  } else { \
    XmmReg tmp; \
    movdqa(tmp, arg2); \
    op(tmp, arg3); \
    movdqa(arg1, tmp); \
  } \
} while (0)
#define VEX2IMM(op, arg1, arg2, arg3, imm) \
do { \
  if (cpuFeatures.avx) { \
    v##op(arg1, arg2, arg3, imm); \
  } else if (arg1 == arg2) { \
    op(arg2, arg3, imm); \
  } else if (arg1 != arg3) { \
    movdqa(arg1, arg2); \
    op(arg1, arg3, imm); \
  } else { \
    XmmReg tmp; \
    movdqa(tmp, arg2); \
    op(tmp, arg3, imm); \
    movdqa(arg1, tmp); \
  } \
} while (0)

    void load8(const ExprInstruction &insn) override
    {
        deferred.push_back(EMIT()
        {
            auto t1 = bytecodeRegs[insn.dst];
            Reg a;
            mov(a, ptr[regptrs + sizeof(void *) * (insn.op.imm.u + 1)]);
            VEX1(movq, t1.first, mmword_ptr[a]);
            VEX2(punpcklbw, t1.first, t1.first, zero);
            VEX2(punpckhwd, t1.second, t1.first, zero);
            VEX2(punpcklwd, t1.first, t1.first, zero);
            VEX1(cvtdq2ps, t1.first, t1.first);
            VEX1(cvtdq2ps, t1.second, t1.second);
        });
    }

    void load16(const ExprInstruction &insn) override
    {
        deferred.push_back(EMIT()
        {
            auto t1 = bytecodeRegs[insn.dst];
            Reg a;
            mov(a, ptr[regptrs + sizeof(void *) * (insn.op.imm.u + 1)]);
            VEX1(movdqa, t1.first, xmmword_ptr[a]);
            VEX2(punpckhwd, t1.second, t1.first, zero);
            VEX2(punpcklwd, t1.first, t1.first, zero);
            VEX1(cvtdq2ps, t1.first, t1.first);
            VEX1(cvtdq2ps, t1.second, t1.second);
        });
    }

    void loadF16(const ExprInstruction &insn) override
    {
        deferred.push_back(EMIT()
        {
            auto t1 = bytecodeRegs[insn.dst];
            Reg a;
            mov(a, ptr[regptrs + sizeof(void *) * (insn.op.imm.u + 1)]);
            vcvtph2ps(t1.first, qword_ptr[a]);
            vcvtph2ps(t1.second, qword_ptr[a + 8]);
        });
    }

    void loadF32(const ExprInstruction &insn) override
    {
        deferred.push_back(EMIT()
        {
            auto t1 = bytecodeRegs[insn.dst];
            Reg a;
            mov(a, ptr[regptrs + sizeof(void *) * (insn.op.imm.u + 1)]);
            VEX1(movdqa, t1.first, xmmword_ptr[a]);
            VEX1(movdqa, t1.second, xmmword_ptr[a + 16]);
        });
    }

    void loadConst(const ExprInstruction &insn) override
    {
        deferred.push_back(EMIT()
        {
            auto t1 = bytecodeRegs[insn.dst];

            if (insn.op.imm.f == 0.0f) {
                VEX1(movaps, t1.first, zero);
                VEX1(movaps, t1.second, zero);
                return;
            }

            Reg32 a;
            mov(a, insn.op.imm.u);
            VEX1(movd, t1.first, a);
            VEX2IMM(shufps, t1.first, t1.first, t1.first, 0);
            VEX1(movaps, t1.second, t1.first);
        });
    }

    void store8(const ExprInstruction &insn) override
    {
        deferred.push_back(EMIT()
        {
            auto t1 = bytecodeRegs[insn.src1];
            XmmReg r1, r2, limit;
            Reg a;
            VEX1(movaps, limit, xmmword_ptr[constants + ConstantIndex::float_255 * 16]);
            VEX2(minps, r1, t1.first, limit);
            VEX2(minps, r2, t1.second, limit);
            VEX1(cvtps2dq, r1, r1);
            VEX1(cvtps2dq, r2, r2);
            VEX2(packssdw, r1, r1, r2);
            VEX2(packuswb, r1, r1, zero);
            mov(a, ptr[regptrs]);
            VEX1(movq, mmword_ptr[a], r1);
        });
    }

    void store16(const ExprInstruction &insn) override
    {
        deferred.push_back(EMIT()
        {
            int depth = insn.op.imm.u;
            auto t1 = bytecodeRegs[insn.src1];
            XmmReg r1, r2, limit;
            Reg a;
            VEX1(movaps, limit, xmmword_ptr[constants + (ConstantIndex::float_255 + depth - 8) * 16]);
            VEX2IMM(shufps, limit, limit, limit, 0);
            VEX2(minps, r1, t1.first, limit);
            VEX2(minps, r2, t1.second, limit);
            VEX1(cvtps2dq, r1, r1);
            VEX1(cvtps2dq, r2, r2);

            if (cpuFeatures.sse4_1) {
                VEX2(packusdw, r1, r1, r2);
            } else {
                if (depth >= 16) {
                    VEX1(movaps, limit, xmmword_ptr[constants + ConstantIndex::i16min_epi32 * 16]);
                    VEX2(paddd, r1, r1, limit);
                    VEX2(paddd, r2, r2, limit);
                }
                VEX2(packssdw, r1, r1, r2);
                if (depth >= 16)
                    VEX2(psubw, r1, r1, xmmword_ptr[constants + ConstantIndex::i16min_epi16 * 16]);
            }
            mov(a, ptr[regptrs]);
            VEX1(movaps, xmmword_ptr[a], r1);
        });
    }

    void storeF16(const ExprInstruction &insn) override
    {
        deferred.push_back(EMIT()
        {
            auto t1 = bytecodeRegs[insn.src1];

            Reg a;
            mov(a, ptr[regptrs]);
            vcvtps2ph(qword_ptr[a], t1.first, 0);
            vcvtps2ph(qword_ptr[a + 8], t1.second, 0);
        });
    }

    void storeF32(const ExprInstruction &insn) override
    {
        deferred.push_back(EMIT()
        {
            auto t1 = bytecodeRegs[insn.src1];

            Reg a;
            mov(a, ptr[regptrs]);
            VEX1(movaps, xmmword_ptr[a], t1.first);
            VEX1(movaps, xmmword_ptr[a + 16], t1.second);
        });
    }

#define BINARYOP(op) \
do { \
  auto t1 = bytecodeRegs[insn.src1]; \
  auto t2 = bytecodeRegs[insn.src2]; \
  auto t3 = bytecodeRegs[insn.dst]; \
  VEX2(op, t3.first, t1.first, t2.first); \
  VEX2(op, t3.second, t1.second, t2.second); \
} while (0)
    void add(const ExprInstruction &insn) override
    {
        deferred.push_back(EMIT()
        {
            BINARYOP(addps);
        });
    }

    void sub(const ExprInstruction &insn) override
    {
        deferred.push_back(EMIT()
        {
            BINARYOP(subps);
        });
    }

    void mul(const ExprInstruction &insn) override
    {
        deferred.push_back(EMIT()
        {
            BINARYOP(mulps);
        });
    }

    void div(const ExprInstruction &insn) override
    {
        deferred.push_back(EMIT()
        {
            BINARYOP(divps);
        });
    }

    void fma(const ExprInstruction &insn) override
    {
        deferred.push_back(EMIT()
        {
            FMAType type = static_cast<FMAType>(insn.op.imm.u);

            // t1 + t2 * t3
            auto t1 = bytecodeRegs[insn.src1];
            auto t2 = bytecodeRegs[insn.src2];
            auto t3 = bytecodeRegs[insn.src3];
            auto t4 = bytecodeRegs[insn.dst];

            if (cpuFeatures.fma3) {
#define FMA3(op) \
do { \
  if (insn.dst == insn.src1) { \
    v##op##231ps(t1.first, t2.first, t3.first); \
    v##op##231ps(t1.second, t2.second, t3.second); \
  } else if (insn.dst == insn.src2) { \
    v##op##132ps(t2.first, t1.first, t3.first); \
    v##op##132ps(t2.second, t1.second, t3.second); \
  } else if (insn.dst == insn.src3) { \
    v##op##132ps(t3.first, t1.first, t2.first); \
    v##op##132ps(t3.second, t1.second, t2.second); \
  } else { \
    vmovaps(t4.first, t1.first); \
    vmovaps(t4.second, t1.second); \
    v##op##231ps(t4.first, t2.first, t3.first); \
    v##op##231ps(t4.second, t2.second, t3.second); \
  } \
} while (0)
                switch (type) {
                case FMAType::FMADD: FMA3(fmadd); break;
                case FMAType::FMSUB: FMA3(fmsub); break;
                case FMAType::FNMADD: FMA3(fnmadd); break;
                case FMAType::FNMSUB: FMA3(fnmsub); break;
                }
#undef FMA3
            } else {
                XmmReg r1, r2;
                VEX2(mulps, r1, t2.first, t3.first);
                VEX2(mulps, r2, t2.second, t3.second);

                if (type == FMAType::FMADD || type == FMAType::FNMSUB) {
                    VEX2(addps, t4.first, r1, t1.first);
                    VEX2(addps, t4.second, r2, t1.second);
                } else if (type == FMAType::FMSUB) {
                    VEX2(subps, t4.first, r1, t1.first);
                    VEX2(subps, t4.second, r2, t1.second);
                } else if (type == FMAType::FNMADD) {
                    VEX2(subps, t4.first, t1.first, r1);
                    VEX2(subps, t4.second, t1.second, r2);
                }

                if (type == FMAType::FNMSUB) {
                    VEX1(movaps, r1, xmmword_ptr[constants + ConstantIndex::negmask * 16]);
                    VEX2(xorps, t4.first, t4.first, r1);
                    VEX2(xorps, t4.second, t4.second, r2);
                }
            }
        });
    }

    void max(const ExprInstruction &insn) override
    {
        deferred.push_back(EMIT()
        {
            BINARYOP(maxps);
        });
    }

    void min(const ExprInstruction &insn) override
    {
        deferred.push_back(EMIT()
        {
            BINARYOP(minps);
        });
    }
#undef BINARYOP

    void sqrt(const ExprInstruction &insn) override
    {
        deferred.push_back(EMIT()
        {
            auto t1 = bytecodeRegs[insn.src1];
            auto t2 = bytecodeRegs[insn.dst];
            VEX2(maxps, t2.first, t1.first, zero);
            VEX2(maxps, t2.second, t1.second, zero);
            VEX1(sqrtps, t2.first, t2.first);
            VEX1(sqrtps, t2.second, t2.second);
        });
    }

    void abs(const ExprInstruction &insn) override
    {
        deferred.push_back(EMIT()
        {
            auto t1 = bytecodeRegs[insn.src1];
            auto t2 = bytecodeRegs[insn.dst];
            XmmReg r1;
            VEX1(movaps, r1, xmmword_ptr[constants + ConstantIndex::absmask * 16]);
            VEX2(andps, t2.first, t1.first, r1);
            VEX2(andps, t2.second, t1.second, r1);
        });
    }

    void neg(const ExprInstruction &insn) override
    {
        deferred.push_back(EMIT()
        {
            auto t1 = bytecodeRegs[insn.src1];
            auto t2 = bytecodeRegs[insn.dst];
            XmmReg r1;
            VEX1(movaps, r1, xmmword_ptr[constants + ConstantIndex::negmask * 16]);
            VEX2(xorps, t2.first, t1.first, r1);
            VEX2(xorps, t2.second, t1.second, r1);
        });
    }

    void not_(const ExprInstruction &insn) override
    {
        deferred.push_back(EMIT()
        {
            auto t1 = bytecodeRegs[insn.src1];
            auto t2 = bytecodeRegs[insn.dst];
            XmmReg r1;
            VEX1(movaps, r1, xmmword_ptr[constants + ConstantIndex::float_one * 16]);
            VEX2IMM(cmpps, t2.first, t1.first, zero, _CMP_LE_OS);
            VEX2IMM(cmpps, t2.second, t1.second, zero, _CMP_LE_OS);
            VEX2(andps, t2.first, t2.first, r1);
            VEX2(andps, t2.second, t2.second, r1);
        });
    }

#define LOGICOP(op) \
do { \
  auto t1 = bytecodeRegs[insn.src1]; \
  auto t2 = bytecodeRegs[insn.src2]; \
  auto t3 = bytecodeRegs[insn.dst]; \
  XmmReg r1, tmp1, tmp2; \
  VEX1(movaps, r1, xmmword_ptr[constants + ConstantIndex::float_one * 16]); \
  VEX2IMM(cmpps, tmp1, t1.first, zero, _CMP_NLE_US); \
  VEX2IMM(cmpps, tmp2, t1.second, zero, _CMP_NLE_US); \
  VEX2IMM(cmpps, t3.first, t2.first, zero, _CMP_NLE_US); \
  VEX2IMM(cmpps, t3.second, t2.second, zero, _CMP_NLE_US); \
  VEX2(op, t3.first, t3.first, tmp1); \
  VEX2(op, t3.second, t3.second, tmp2); \
  VEX2(andps, t3.first, t3.first, r1); \
  VEX2(andps, t3.second, t3.second, r1); \
} while (0)

    void and_(const ExprInstruction &insn) override
    {
        deferred.push_back(EMIT()
        {
            LOGICOP(andps);
        });
    }

    void or_(const ExprInstruction &insn) override
    {
        deferred.push_back(EMIT()
        {
            LOGICOP(orps);
        });
    }

    void xor_(const ExprInstruction &insn) override
    {
        deferred.push_back(EMIT()
        {
            LOGICOP(xorps);
        });
    }
#undef LOGICOP

    void cmp(const ExprInstruction &insn) override
    {
        deferred.push_back(EMIT()
        {
            auto t1 = bytecodeRegs[insn.src1];
            auto t2 = bytecodeRegs[insn.src2];
            auto t3 = bytecodeRegs[insn.dst];
            XmmReg r1;
            VEX1(movaps, r1, xmmword_ptr[constants + ConstantIndex::float_one * 16]);
            VEX2IMM(cmpps, t3.first, t1.first, t2.first, insn.op.imm.u);
            VEX2IMM(cmpps, t3.second, t1.second, t2.second, insn.op.imm.u);
            VEX2(andps, t3.first, t3.first, r1);
            VEX2(andps, t3.second, t3.second, r1);
        });
    }

    void ternary(const ExprInstruction &insn) override
    {
        deferred.push_back(EMIT()
        {
            auto t1 = bytecodeRegs[insn.src1];
            auto t2 = bytecodeRegs[insn.src2];
            auto t3 = bytecodeRegs[insn.src3];
            auto t4 = bytecodeRegs[insn.dst];

            XmmReg r1, r2;
            VEX2IMM(cmpps, r1, t1.first, zero, _CMP_NLE_US);
            VEX2IMM(cmpps, r2, t1.second, zero, _CMP_NLE_US);

            if (cpuFeatures.sse4_1) {
                VEX2IMM(blendvps, t4.first, t3.first, t2.first, r1);
                VEX2IMM(blendvps, t4.second, t3.second, t2.second, r2);
            } else {
                VEX2(andps, t4.first, t3.first, r1);
                VEX2(andps, t4.second, t3.second, r2);
                VEX2(andnps, r1, r1, t2.first);
                VEX2(andnps, r2, r2, t2.second);
                VEX2(orps, t4.first, t4.first, r1);
                VEX2(orps, t4.second, t4.second, r2);
            }
        });
    }

    void exp_(XmmReg x, XmmReg one, Reg constants)
    {
        XmmReg fx, emm0, etmp, y, mask, z;
        VEX2(minps, x, x, xmmword_ptr[constants + ConstantIndex::exp_hi * 16]);
        VEX2(maxps, x, x, xmmword_ptr[constants + ConstantIndex::exp_lo * 16]);
        VEX2(mulps, fx, x, xmmword_ptr[constants + ConstantIndex::log2e * 16]);
        VEX2(addps, fx, fx, xmmword_ptr[constants + ConstantIndex::float_half * 16]);
        VEX1(cvttps2dq, emm0, fx);
        VEX1(cvtdq2ps, etmp, emm0);
        VEX2IMM(cmpps, mask, etmp, fx, _CMP_NLE_US);
        VEX2(andps, mask, mask, one);
        VEX2(subps, fx, etmp, mask);
        VEX2(mulps, etmp, fx, xmmword_ptr[constants + ConstantIndex::exp_c1 * 16]);
        VEX2(mulps, z, fx, xmmword_ptr[constants + ConstantIndex::exp_c2 * 16]);
        VEX2(subps, x, x, etmp);
        VEX2(subps, x, x, z);
        VEX2(mulps, z, x, x);
        VEX2(mulps, y, x, xmmword_ptr[constants + ConstantIndex::exp_p0 * 16]);
        VEX2(addps, y, y, xmmword_ptr[constants + ConstantIndex::exp_p1 * 16]);
        VEX2(mulps, y, y, x);
        VEX2(addps, y, y, xmmword_ptr[constants + ConstantIndex::exp_p2 * 16]);
        VEX2(mulps, y, y, x);
        VEX2(addps, y, y, xmmword_ptr[constants + ConstantIndex::exp_p3 * 16]);
        VEX2(mulps, y, y, x);
        VEX2(addps, y, y, xmmword_ptr[constants + ConstantIndex::exp_p4 * 16]);
        VEX2(mulps, y, y, x);
        VEX2(addps, y, y, xmmword_ptr[constants + ConstantIndex::exp_p5 * 16]);
        VEX2(mulps, y, y, z);
        VEX2(addps, y, y, x);
        VEX2(addps, y, y, one);
        VEX1(cvttps2dq, emm0, fx);
        VEX2(paddd, emm0, emm0, xmmword_ptr[constants + ConstantIndex::x7F * 16]);
        VEX1IMM(pslld, emm0, emm0, 23);
        VEX2(mulps, x, y, emm0);
    }

    void log_(XmmReg x, XmmReg zero, XmmReg one, Reg constants)
    {
        XmmReg emm0, invalid_mask, mask, y, etmp, z;
        VEX2IMM(cmpps, invalid_mask, zero, x, _CMP_NLT_US);
        VEX2(maxps, x, x, xmmword_ptr[constants + ConstantIndex::min_norm_pos * 16]);
        VEX1IMM(psrld, emm0, x, 23);
        VEX2(andps, x, x, xmmword_ptr[constants + ConstantIndex::inv_mant_mask * 16]);
        VEX2(orps, x, x, xmmword_ptr[constants + ConstantIndex::float_half * 16]);
        VEX2(psubd, emm0, emm0, xmmword_ptr[constants + ConstantIndex::x7F * 16]);
        VEX1(cvtdq2ps, emm0, emm0);
        VEX2(addps, emm0, emm0, one);
        VEX2IMM(cmpps, mask, x, xmmword_ptr[constants + ConstantIndex::sqrt_1_2 * 16], _CMP_LT_OS);
        VEX2(andps, etmp, x, mask);
        VEX2(subps, x, x, one);
        VEX2(andps, mask, mask, one);
        VEX2(subps, emm0, emm0, mask);
        VEX2(addps, x, x, etmp);
        VEX2(mulps, z, x, x);
        VEX2(mulps, y, x, xmmword_ptr[constants + ConstantIndex::log_p0 * 16]);
        VEX2(addps, y, y, xmmword_ptr[constants + ConstantIndex::log_p1 * 16]);
        VEX2(mulps, y, y, x);
        VEX2(addps, y, y, xmmword_ptr[constants + ConstantIndex::log_p2 * 16]);
        VEX2(mulps, y, y, x);
        VEX2(addps, y, y, xmmword_ptr[constants + ConstantIndex::log_p3 * 16]);
        VEX2(mulps, y, y, x);
        VEX2(addps, y, y, xmmword_ptr[constants + ConstantIndex::log_p4 * 16]);
        VEX2(mulps, y, y, x);
        VEX2(addps, y, y, xmmword_ptr[constants + ConstantIndex::log_p5 * 16]);
        VEX2(mulps, y, y, x);
        VEX2(addps, y, y, xmmword_ptr[constants + ConstantIndex::log_p6 * 16]);
        VEX2(mulps, y, y, x);
        VEX2(addps, y, y, xmmword_ptr[constants + ConstantIndex::log_p7 * 16]);
        VEX2(mulps, y, y, x);
        VEX2(addps, y, y, xmmword_ptr[constants + ConstantIndex::log_p8 * 16]);
        VEX2(mulps, y, y, x);
        VEX2(mulps, y, y, z);
        VEX2(mulps, etmp, emm0, xmmword_ptr[constants + ConstantIndex::log_q1 * 16]);
        VEX2(addps, y, y, etmp);
        VEX2(mulps, z, z, xmmword_ptr[constants + ConstantIndex::float_half * 16]);
        VEX2(subps, y, y, z);
        VEX2(mulps, emm0, emm0, xmmword_ptr[constants + ConstantIndex::log_q2 * 16]);
        VEX2(addps, x, x, y);
        VEX2(addps, x, x, emm0);
        VEX2(orps, x, x, invalid_mask);
    }

    void exp(const ExprInstruction &insn) override
    {
        int l = curLabel++;

        deferred.push_back([this, insn, l](Reg regptrs, XmmReg zero, Reg constants, std::unordered_map<int, std::pair<XmmReg, XmmReg>> &bytecodeRegs)
        {
            char label[] = "label-0000";
            sprintf(label, "label-%04d", l);

            auto t1 = bytecodeRegs[insn.src1];
            auto t2 = bytecodeRegs[insn.dst];
            XmmReg r1, r2, one;
            Reg a;
            mov(a, 2);
            VEX1(movaps, r1, t1.first);
            VEX1(movaps, r2, t1.second);
            VEX1(movaps, one, xmmword_ptr[constants + ConstantIndex::float_one * 16]);

            L(label);

            exp_(r1, one, constants);
            VEX1(movaps, t2.first, t2.second);
            VEX1(movaps, t2.second, r1);
            VEX1(movaps, r1, r2);

            jit::sub(a, 1);
            jnz(label);
        });
    }

    void log(const ExprInstruction &insn) override
    {
        int l = curLabel++;

        deferred.push_back([this, insn, l](Reg regptrs, XmmReg zero, Reg constants, std::unordered_map<int, std::pair<XmmReg, XmmReg>> &bytecodeRegs)
        {
            char label[] = "label-0000";
            sprintf(label, "label-%04d", l);

            auto t1 = bytecodeRegs[insn.src1];
            auto t2 = bytecodeRegs[insn.dst];
            XmmReg r1, r2, one;
            Reg a;
            mov(a, 2);
            VEX1(movaps, r1, t1.first);
            VEX1(movaps, r2, t1.second);
            VEX1(movaps, one, xmmword_ptr[constants + ConstantIndex::float_one * 16]);

            L(label);

            log_(r1, zero, one, constants);
            VEX1(movaps, t2.first, t2.second);
            VEX1(movaps, t2.second, r1);
            VEX1(movaps, r1, r2);

            jit::sub(a, 1);
            jnz(label);
        });
    }

    void pow(const ExprInstruction &insn) override
    {
        int l = curLabel++;

        deferred.push_back([this, insn, l](Reg regptrs, XmmReg zero, Reg constants, std::unordered_map<int, std::pair<XmmReg, XmmReg>> &bytecodeRegs)
        {
            char label[] = "label-0000";
            sprintf(label, "label-%04d", l);

            auto t1 = bytecodeRegs[insn.src1];
            auto t2 = bytecodeRegs[insn.src2];
            auto t3 = bytecodeRegs[insn.dst];

            XmmReg r1, r2, r3, r4, one;
            Reg a;
            mov(a, 2);
            VEX1(movaps, r1, t1.first);
            VEX1(movaps, r2, t1.second);
            VEX1(movaps, r3, t2.first);
            VEX1(movaps, r4, t2.second);
            VEX1(movaps, one, xmmword_ptr[constants + ConstantIndex::float_one * 16]);

            L(label);

            log_(r1, zero, one, constants);
            VEX2(mulps, r1, r1, r3);
            exp_(r1, one, constants);

            VEX1(movaps, t3.first, t3.second);
            VEX1(movaps, t3.second, r1);
            VEX1(movaps, r1, r2);
            VEX1(movaps, r3, r4);

            jit::sub(a, 1);
            jnz(label);
        });
    }

    void sincos_(bool issin, XmmReg y, XmmReg x, Reg constants)
    {
        XmmReg t1, sign, t2, t3, t4;
        // Remove sign
        VEX1(movaps, t1, xmmword_ptr[constants + ConstantIndex::absmask * 16]);
        if (issin) {
            VEX1(movaps, sign, t1);
            VEX2(andnps, sign, sign, x);
        } else {
            VEX2(pxor, sign, sign, sign);
        }
        VEX2(andps, t1, t1, x);
        // Range reduction
        VEX1(movaps, t3, xmmword_ptr[constants + ConstantIndex::float_rintf * 16]);
        VEX2(mulps, t2, t1, xmmword_ptr[constants + ConstantIndex::float_invpi * 16]);
        VEX2(addps, t2, t2, t3);
        VEX1IMM(pslld, t4, t2, 31);
        VEX2(xorps, sign, sign, t4);
        VEX2(subps, t2, t2, t3);
        if (cpuFeatures.fma3) {
            vfnmadd231ps(t1, t2, xmmword_ptr[constants + ConstantIndex::float_pi1 * 16]);
            vfnmadd231ps(t1, t2, xmmword_ptr[constants + ConstantIndex::float_pi2 * 16]);
            vfnmadd231ps(t1, t2, xmmword_ptr[constants + ConstantIndex::float_pi3 * 16]);
            vfnmadd231ps(t1, t2, xmmword_ptr[constants + ConstantIndex::float_pi4 * 16]);
        } else {
            VEX2(mulps, t4, t2, xmmword_ptr[constants + ConstantIndex::float_pi1 * 16]);
            VEX2(subps, t1, t1, t4);
            VEX2(mulps, t4, t2, xmmword_ptr[constants + ConstantIndex::float_pi2 * 16]);
            VEX2(subps, t1, t1, t4);
            VEX2(mulps, t4, t2, xmmword_ptr[constants + ConstantIndex::float_pi3 * 16]);
            VEX2(subps, t1, t1, t4);
            VEX2(mulps, t4, t2, xmmword_ptr[constants + ConstantIndex::float_pi4 * 16]);
            VEX2(subps, t1, t1, t4);
        }
        if (issin) {
            // Evaluate minimax polynomial for sin(x) in [-pi/2, pi/2] interval
            // Y <- X + X * X^2 * (C3 + X^2 * (C5 + X^2 * (C7 + X^2 * C9)))
            VEX2(mulps, t2, t1, t1);
            if (cpuFeatures.fma3) {
                vmovaps(t3, xmmword_ptr[constants + ConstantIndex::float_sinC7 * 16]);
                vfmadd231ps(t3, t2, xmmword_ptr[constants + ConstantIndex::float_sinC9 * 16]);
                vfmadd213ps(t3, t2, xmmword_ptr[constants + ConstantIndex::float_sinC5 * 16]);
                vfmadd213ps(t3, t2, xmmword_ptr[constants + ConstantIndex::float_sinC3 * 16]);
                VEX2(mulps, t3, t3, t2);
                vfmadd231ps(t1, t1, t3);
            } else {
                VEX2(mulps, t3, t2, xmmword_ptr[constants + ConstantIndex::float_sinC9 * 16]);
                VEX2(addps, t3, t3, xmmword_ptr[constants + ConstantIndex::float_sinC7 * 16]);
                VEX2(mulps, t3, t3, t2);
                VEX2(addps, t3, t3, xmmword_ptr[constants + ConstantIndex::float_sinC5 * 16]);
                VEX2(mulps, t3, t3, t2);
                VEX2(addps, t3, t3, xmmword_ptr[constants + ConstantIndex::float_sinC3 * 16]);
                VEX2(mulps, t3, t3, t2);
                VEX2(mulps, t3, t3, t1);
                VEX2(addps, t1, t1, t3);
            }
        } else {
            // Evaluate minimax polynomial for cos(x) in [-pi/2, pi/2] interval
            // Y <- 1 + X^2 * (C2 + X^2 * (C4 + X^2 * (C6 + X^2 * C8)))
            VEX2(mulps, t2, t1, t1);
            if (cpuFeatures.fma3) {
                vmovaps(t1, xmmword_ptr[constants + ConstantIndex::float_cosC6 * 16]);
                vfmadd231ps(t1, t2, xmmword_ptr[constants + ConstantIndex::float_cosC8 * 16]);
                vfmadd213ps(t1, t2, xmmword_ptr[constants + ConstantIndex::float_cosC4 * 16]);
                vfmadd213ps(t1, t2, xmmword_ptr[constants + ConstantIndex::float_cosC2 * 16]);
                vfmadd213ps(t1, t2, xmmword_ptr[constants + ConstantIndex::float_one * 16]);
            } else {
                VEX2(mulps, t1, t2, xmmword_ptr[constants + ConstantIndex::float_cosC8 * 16]);
                VEX2(addps, t1, t1, xmmword_ptr[constants + ConstantIndex::float_cosC6 * 16]);
                VEX2(mulps, t1, t1, t2);
                VEX2(addps, t1, t1, xmmword_ptr[constants + ConstantIndex::float_cosC4 * 16]);
                VEX2(mulps, t1, t1, t2);
                VEX2(addps, t1, t1, xmmword_ptr[constants + ConstantIndex::float_cosC2 * 16]);
                VEX2(mulps, t1, t1, t2);
                VEX2(addps, t1, t1, xmmword_ptr[constants + ConstantIndex::float_one * 16]);
            }
        }
        // Apply sign
        VEX2(xorps, y, t1, sign);
    }

    void sincos(bool issin, const ExprInstruction &insn)
    {
        int l = curLabel++;

        deferred.push_back([this, issin, insn, l](Reg regptrs, XmmReg zero, Reg constants, std::unordered_map<int, std::pair<XmmReg, XmmReg>> &bytecodeRegs)
        {
            char label[] = "label-0000";
            sprintf(label, "label-%04d", l);

            auto t1 = bytecodeRegs[insn.src1];
            auto t3 = bytecodeRegs[insn.dst];

            XmmReg r1, r2;
            Reg a;
            mov(a, 2);
            VEX1(movaps, r1, t1.first);
            VEX1(movaps, r2, t1.second);

            L(label);

            sincos_(issin, r1, r1, constants);
            VEX1(movaps, t3.first, t3.second);
            VEX1(movaps, t3.second, r1);
            VEX1(movaps, r1, r2);

            jit::sub(a, 1);
            jnz(label);
        });
    }

    void sin(const ExprInstruction &insn) override
    {
        sincos(true, insn);
    }

    void cos(const ExprInstruction &insn) override
    {
        sincos(false, insn);
    }

    void main(Reg regptrs, Reg regoffs, Reg niter)
    {
        std::unordered_map<int, std::pair<XmmReg, XmmReg>> bytecodeRegs;
        XmmReg zero;
        VEX2(pxor, zero, zero, zero);
        Reg constants;
        mov(constants, (uintptr_t)constData);

        L("wloop");

        for (const auto &f : deferred) {
            f(regptrs, zero, constants, bytecodeRegs);
        }

#if UINTPTR_MAX > UINT32_MAX
        for (int i = 0; i < numInputs / 2 + 1; i++) {
            XmmReg r1, r2;
            VEX1(movdqu, r1, xmmword_ptr[regptrs + 16 * i]);
            VEX1(movdqu, r2, xmmword_ptr[regoffs + 16 * i]);
            VEX2(paddq, r1, r1, r2);
            VEX1(movdqu, xmmword_ptr[regptrs + 16 * i], r1);
        }
#else
        for (int i = 0; i < numInputs / 4 + 1; i++) {
            XmmReg r1, r2;
            VEX1(movdqu, r1, xmmword_ptr[regptrs + 16 * i]);
            VEX1(movdqu, r2, xmmword_ptr[regoffs + 16 * i]);
            VEX2(paddd, r1, r1, r2);
            VEX1(movdqu, xmmword_ptr[regptrs + 16 * i], r1);
        }
#endif

        jit::sub(niter, 1);
        jnz("wloop");
    }

public:
    explicit ExprCompiler128(int numInputs) : cpuFeatures(*getCPUFeatures()), numInputs(numInputs), curLabel() {}

    std::pair<ExprData::ProcessLineProc, size_t> getCode() override
    {
        size_t size;
        if (jit::GetCode() && (size = GetCodeSize())) {
#ifdef VS_TARGET_OS_WINDOWS
            void *ptr = VirtualAlloc(nullptr, size, MEM_COMMIT, PAGE_EXECUTE_READWRITE);
#else
            void *ptr = mmap(nullptr, size, PROT_READ | PROT_WRITE | PROT_EXEC, MAP_ANON | MAP_PRIVATE, 0, 0);
#endif
            memcpy(ptr, jit::GetCode(), size);
            return {reinterpret_cast<ExprData::ProcessLineProc>(ptr), size};
        }
        return {nullptr, 0};
    }
#undef VEX2IMM
#undef VEX2
#undef VEX1IMM
#undef VEX1
#undef EMIT
};

constexpr ExprUnion ExprCompiler128::constData alignas(16)[53][4];

class ExprCompiler256 : public ExprCompiler, private jitasm::function<void, ExprCompiler256, uint8_t *, const intptr_t *, intptr_t> {
    typedef jitasm::function<void, ExprCompiler256, uint8_t *, const intptr_t *, intptr_t> jit;
    friend struct jitasm::function<void, ExprCompiler256, uint8_t *, const intptr_t *, intptr_t>;
    friend struct jitasm::function_cdecl<void, ExprCompiler256, uint8_t *, const intptr_t *, intptr_t>;

#define SPLAT(x) { (x), (x), (x), (x), (x), (x), (x), (x) }
    static constexpr ExprUnion constData alignas(32)[53][8] = {
        SPLAT(0x7FFFFFFF), // absmask
        SPLAT(0x80000000), // negmask
        SPLAT(0x7F), // x7F
        SPLAT(0x00800000), // min_norm_pos
        SPLAT(~0x7F800000), // inv_mant_mask
        SPLAT(1.0f), // float_one
        SPLAT(0.5f), // float_half
        SPLAT(255.0f), // float_255
        SPLAT(511.0f), // float_511
        SPLAT(1023.0f), // float_1023
        SPLAT(2047.0f), // float_2047
        SPLAT(4095.0f), // float_4095
        SPLAT(8191.0f), // float_8191
        SPLAT(16383.0f), // float_16383
        SPLAT(32767.0f), // float_32767
        SPLAT(65535.0f), // float_65535
        SPLAT(static_cast<int32_t>(0x80008000)), // i16min_epi16
        SPLAT(static_cast<int32_t>(0xFFFF8000)), // i16min_epi32
        SPLAT(88.3762626647949f), // exp_hi
        SPLAT(-88.3762626647949f), // exp_lo
        SPLAT(1.44269504088896341f), // log2e
        SPLAT(0.693359375f), // exp_c1
        SPLAT(-2.12194440e-4f), // exp_c2
        SPLAT(1.9875691500E-4f), // exp_p0
        SPLAT(1.3981999507E-3f), // exp_p1
        SPLAT(8.3334519073E-3f), // exp_p2
        SPLAT(4.1665795894E-2f), // exp_p3
        SPLAT(1.6666665459E-1f), // exp_p4
        SPLAT(5.0000001201E-1f), // exp_p5
        SPLAT(0.707106781186547524f), // sqrt_1_2
        SPLAT(7.0376836292E-2f), // log_p0
        SPLAT(-1.1514610310E-1f), // log_p1
        SPLAT(1.1676998740E-1f), // log_p2
        SPLAT(-1.2420140846E-1f), // log_p3
        SPLAT(+1.4249322787E-1f), // log_p4
        SPLAT(-1.6668057665E-1f), // log_p5
        SPLAT(+2.0000714765E-1f), // log_p6
        SPLAT(-2.4999993993E-1f), // log_p7
        SPLAT(+3.3333331174E-1f), // log_p8
        SPLAT(0x3ea2f983), // float_invpi, 1/pi
        SPLAT(0x4b400000), // float_rintf
        SPLAT(0x40490000), // float_pi1
        SPLAT(0x3a7da000), // float_pi2
        SPLAT(0x34222000), // float_pi3
        SPLAT(0x2cb4611a), // float_pi4
        SPLAT(0xbe2aaaa6), // float_sinC3
        SPLAT(0x3c08876a), // float_sinC5
        SPLAT(0xb94fb7ff), // float_sinC7
        SPLAT(0x362edef8), // float_sinC9
        SPLAT(static_cast<int32_t>(0xBEFFFFE2)), // float_cosC2
        SPLAT(0x3D2AA73C), // float_cosC4
        SPLAT(static_cast<int32_t>(0XBAB58D50)), // float_cosC6
        SPLAT(0x37C1AD76), // float_cosC8
    };

    struct ConstantIndex {
        static constexpr int absmask = 0;
        static constexpr int negmask = 1;
        static constexpr int x7F = 2;
        static constexpr int min_norm_pos = 3;
        static constexpr int inv_mant_mask = 4;
        static constexpr int float_one = 5;
        static constexpr int float_half = 6;
        static constexpr int float_255 = 7;
        static constexpr int float_511 = 8;
        static constexpr int float_1023 = 9;
        static constexpr int float_2047 = 10;
        static constexpr int float_4095 = 11;
        static constexpr int float_8191 = 12;
        static constexpr int float_16383 = 13;
        static constexpr int float_32767 = 14;
        static constexpr int float_65535 = 15;
        static constexpr int i16min_epi16 = 16;
        static constexpr int i16min_epi32 = 17;
        static constexpr int exp_hi = 18;
        static constexpr int exp_lo = 19;
        static constexpr int log2e = 20;
        static constexpr int exp_c1 = 21;
        static constexpr int exp_c2 = 22;
        static constexpr int exp_p0 = 23;
        static constexpr int exp_p1 = 24;
        static constexpr int exp_p2 = 25;
        static constexpr int exp_p3 = 26;
        static constexpr int exp_p4 = 27;
        static constexpr int exp_p5 = 28;
        static constexpr int sqrt_1_2 = 29;
        static constexpr int log_p0 = 30;
        static constexpr int log_p1 = 31;
        static constexpr int log_p2 = 32;
        static constexpr int log_p3 = 33;
        static constexpr int log_p4 = 34;
        static constexpr int log_p5 = 35;
        static constexpr int log_p6 = 36;
        static constexpr int log_p7 = 37;
        static constexpr int log_p8 = 38;
        static constexpr int log_q1 = exp_c2;
        static constexpr int log_q2 = exp_c1;
        static constexpr int float_invpi = 39;
        static constexpr int float_rintf = 40;
        static constexpr int float_pi1 = 41;
        static constexpr int float_pi2 = float_pi1 + 1;
        static constexpr int float_pi3 = float_pi1 + 2;
        static constexpr int float_pi4 = float_pi1 + 3;
        static constexpr int float_sinC3 = 45;
        static constexpr int float_sinC5 = float_sinC3 + 1;
        static constexpr int float_sinC7 = float_sinC3 + 2;
        static constexpr int float_sinC9 = float_sinC3 + 3;
        static constexpr int float_cosC2 = 49;
        static constexpr int float_cosC4 = float_cosC2 + 1;
        static constexpr int float_cosC6 = float_cosC2 + 2;
        static constexpr int float_cosC8 = float_cosC2 + 3;
    };
#undef SPLAT

    // JitASM compiles everything from main(), so record the operations for later.
    std::vector<std::function<void(Reg, YmmReg, Reg, std::unordered_map<int, YmmReg> &)>> deferred;

    CPUFeatures cpuFeatures;
    int numInputs;
    int curLabel;

#define EMIT() [this, insn](Reg regptrs, YmmReg zero, Reg constants, std::unordered_map<int, YmmReg> &bytecodeRegs)

    void load8(const ExprInstruction &insn) override
    {
        deferred.push_back(EMIT()
        {
            auto t1 = bytecodeRegs[insn.dst];
            Reg a;
            mov(a, ptr[regptrs + sizeof(void *) * (insn.op.imm.u + 1)]);
            vpmovzxbd(t1, mmword_ptr[a]);
            vcvtdq2ps(t1, t1);
        });
    }

    void load16(const ExprInstruction &insn) override
    {
        deferred.push_back(EMIT()
        {
            auto t1 = bytecodeRegs[insn.dst];
            Reg a;
            mov(a, ptr[regptrs + sizeof(void *) * (insn.op.imm.u + 1)]);
            vpmovzxwd(t1, xmmword_ptr[a]);
            vcvtdq2ps(t1, t1);
        });
    }

    void loadF16(const ExprInstruction &insn) override
    {
        deferred.push_back(EMIT()
        {
            auto t1 = bytecodeRegs[insn.dst];
            Reg a;
            mov(a, ptr[regptrs + sizeof(void *) * (insn.op.imm.u + 1)]);
            vcvtph2ps(t1, xmmword_ptr[a]);
        });
    }

    void loadF32(const ExprInstruction &insn) override
    {
        deferred.push_back(EMIT()
        {
            auto t1 = bytecodeRegs[insn.dst];
            Reg a;
            mov(a, ptr[regptrs + sizeof(void *) * (insn.op.imm.u + 1)]);
            vmovaps(t1, ymmword_ptr[a]);
        });
    }

    void loadConst(const ExprInstruction &insn) override
    {
        deferred.push_back(EMIT()
        {
            auto t1 = bytecodeRegs[insn.dst];

            if (insn.op.imm.f == 0.0f) {
                vmovaps(t1, zero);
                return;
            }

            XmmReg r1;
            Reg32 a;
            mov(a, insn.op.imm.u);
            vmovd(r1, a);
            vbroadcastss(t1, r1);
        });
    }

    void store8(const ExprInstruction &insn) override
    {
        deferred.push_back(EMIT()
        {
            auto t1 = bytecodeRegs[insn.src1];
            YmmReg r1;
            Reg a;
            vminps(r1, t1, ymmword_ptr[constants + ConstantIndex::float_255 * 32]);
            vcvtps2dq(r1, r1);
            vpackssdw(r1, r1, r1);
            vpermq(r1, r1, 0x08);
            vpackuswb(r1, r1, zero);
            mov(a, ptr[regptrs]);
            vmovq(qword_ptr[a], r1.as128());
        });
    }

    void store16(const ExprInstruction &insn) override
    {
        deferred.push_back(EMIT()
        {
            int depth = insn.op.imm.u;
            auto t1 = bytecodeRegs[insn.src1];
            YmmReg r1, limit;
            Reg a;
            vminps(r1, t1, ymmword_ptr[constants + (ConstantIndex::float_255 + depth - 8) * 32]);
            vcvtps2dq(r1, r1);
            vpackusdw(r1, r1, r1);
            vpermq(r1, r1, 0x08);
            mov(a, ptr[regptrs]);
            vmovaps(xmmword_ptr[a], r1.as128());
        });
    }

    void storeF16(const ExprInstruction &insn) override
    {
        deferred.push_back(EMIT()
        {
            auto t1 = bytecodeRegs[insn.src1];
            Reg a;
            mov(a, ptr[regptrs]);
            vcvtps2ph(xmmword_ptr[a], t1, 0);
        });
    }

    void storeF32(const ExprInstruction &insn) override
    {
        deferred.push_back(EMIT()
        {
            auto t1 = bytecodeRegs[insn.src1];
            Reg a;
            mov(a, ptr[regptrs]);
            vmovaps(ymmword_ptr[a], t1);
        });
    }

#define BINARYOP(op) \
do { \
  auto t1 = bytecodeRegs[insn.src1]; \
  auto t2 = bytecodeRegs[insn.src2]; \
  auto t3 = bytecodeRegs[insn.dst]; \
  op(t3, t1, t2); \
} while (0)
    void add(const ExprInstruction &insn) override
    {
        deferred.push_back(EMIT()
        {
            BINARYOP(vaddps);
        });
    }

    void sub(const ExprInstruction &insn) override
    {
        deferred.push_back(EMIT()
        {
            BINARYOP(vsubps);
        });
    }

    void mul(const ExprInstruction &insn) override
    {
        deferred.push_back(EMIT()
        {
            BINARYOP(vmulps);
        });
    }

    void div(const ExprInstruction &insn) override
    {
        deferred.push_back(EMIT()
        {
            BINARYOP(vdivps);
        });
    }

    void fma(const ExprInstruction &insn) override
    {
        deferred.push_back(EMIT()
        {
            FMAType type = static_cast<FMAType>(insn.op.imm.u);

            // t1 + t2 * t3
            auto t1 = bytecodeRegs[insn.src1];
            auto t2 = bytecodeRegs[insn.src2];
            auto t3 = bytecodeRegs[insn.src3];
            auto t4 = bytecodeRegs[insn.dst];

#define FMA3(op) \
do { \
  if (insn.dst == insn.src1) { \
    op##231ps(t1, t2, t3); \
  } else if (insn.dst == insn.src2) { \
    op##132ps(t2, t1, t3); \
  } else if (insn.dst == insn.src3) { \
    op##132ps(t3, t1, t2); \
  } else { \
    vmovaps(t4, t1); \
    op##231ps(t4, t2, t3); \
  } \
} while (0)
            switch (type) {
            case FMAType::FMADD: FMA3(vfmadd); break;
            case FMAType::FMSUB: FMA3(vfmsub); break;
            case FMAType::FNMADD: FMA3(vfnmadd); break;
            case FMAType::FNMSUB: FMA3(vfnmsub); break;
            }
#undef FMA3
        });
    }

    void max(const ExprInstruction &insn) override
    {
        deferred.push_back(EMIT()
        {
            BINARYOP(vmaxps);
        });
    }

    void min(const ExprInstruction &insn) override
    {
        deferred.push_back(EMIT()
        {
            BINARYOP(vminps);
        });
    }
#undef BINARYOP

    void sqrt(const ExprInstruction &insn) override
    {
        deferred.push_back(EMIT()
        {
            auto t1 = bytecodeRegs[insn.src1];
            auto t2 = bytecodeRegs[insn.dst];
            vmaxps(t2, t1, zero);
            vsqrtps(t2, t2);
        });
    }

    void abs(const ExprInstruction &insn) override
    {
        deferred.push_back(EMIT()
        {
            auto t1 = bytecodeRegs[insn.src1];
            auto t2 = bytecodeRegs[insn.dst];
            vandps(t2, t1, ymmword_ptr[constants + ConstantIndex::absmask * 32]);
        });
    }

    void neg(const ExprInstruction &insn) override
    {
        deferred.push_back(EMIT()
        {
            auto t1 = bytecodeRegs[insn.src1];
            auto t2 = bytecodeRegs[insn.dst];
            vxorps(t2, t1, ymmword_ptr[constants + ConstantIndex::negmask * 32]);
        });
    }

    void not_(const ExprInstruction &insn) override
    {
        deferred.push_back(EMIT()
        {
            auto t1 = bytecodeRegs[insn.src1];
            auto t2 = bytecodeRegs[insn.dst];
            YmmReg r1;
            vcmpps(t2, t1, zero, _CMP_LE_OS);
            vandps(t2, t2, ymmword_ptr[constants + ConstantIndex::float_one * 32]);
        });
    }

#define LOGICOP(op) \
do { \
  auto t1 = bytecodeRegs[insn.src1]; \
  auto t2 = bytecodeRegs[insn.src2]; \
  auto t3 = bytecodeRegs[insn.dst]; \
  YmmReg tmp; \
  vcmpps(tmp, t1, zero, _CMP_NLE_US); \
  vcmpps(t3, t2, zero, _CMP_NLE_US); \
  op(t3, t3, tmp); \
  vandps(t3, t3, ymmword_ptr[constants + ConstantIndex::float_one * 32]); \
} while (0)

    void and_(const ExprInstruction &insn) override
    {
        deferred.push_back(EMIT()
        {
            LOGICOP(vandps);
        });
    }

    void or_(const ExprInstruction &insn) override
    {
        deferred.push_back(EMIT()
        {
            LOGICOP(vorps);
        });
    }

    void xor_(const ExprInstruction &insn) override
    {
        deferred.push_back(EMIT()
        {
            LOGICOP(vxorps);
        });
    }
#undef LOGICOP

    void cmp(const ExprInstruction &insn) override
    {
        deferred.push_back(EMIT()
        {
            auto t1 = bytecodeRegs[insn.src1];
            auto t2 = bytecodeRegs[insn.src2];
            auto t3 = bytecodeRegs[insn.dst];
            vcmpps(t3, t1, t2, insn.op.imm.u);
            vandps(t3, t3, ymmword_ptr[constants + ConstantIndex::float_one * 32]);
        });
    }

    void ternary(const ExprInstruction &insn) override
    {
        deferred.push_back(EMIT()
        {
            auto t1 = bytecodeRegs[insn.src1];
            auto t2 = bytecodeRegs[insn.src2];
            auto t3 = bytecodeRegs[insn.src3];
            auto t4 = bytecodeRegs[insn.dst];
            YmmReg r1;
            vcmpps(r1, t1, zero, _CMP_NLE_US);
            vblendvps(t4, t3, t2, r1);
        });
    }

    void exp_(YmmReg x, YmmReg one, Reg constants)
    {
        YmmReg fx, emm0, etmp, y, mask, z;
        vminps(x, x, ymmword_ptr[constants + ConstantIndex::exp_hi * 32]);
        vmaxps(x, x, ymmword_ptr[constants + ConstantIndex::exp_lo * 32]);
        vmovaps(fx, ymmword_ptr[constants + ConstantIndex::log2e * 32]);
        vfmadd213ps(fx, x, ymmword_ptr[constants + ConstantIndex::float_half * 32]);
        vcvttps2dq(emm0, fx);
        vcvtdq2ps(etmp, emm0);
        vcmpps(mask, etmp, fx, _CMP_NLE_US);
        vandps(mask, mask, one);
        vsubps(fx, etmp, mask);
        vfnmadd231ps(x, fx, ymmword_ptr[constants + ConstantIndex::exp_c1 * 32]);
        vfnmadd231ps(x, fx, ymmword_ptr[constants + ConstantIndex::exp_c2 * 32]);
        vmulps(z, x, x);
        vmovaps(y, ymmword_ptr[constants + ConstantIndex::exp_p0 * 32]);
        vfmadd213ps(y, x, ymmword_ptr[constants + ConstantIndex::exp_p1 * 32]);
        vfmadd213ps(y, x, ymmword_ptr[constants + ConstantIndex::exp_p2 * 32]);
        vfmadd213ps(y, x, ymmword_ptr[constants + ConstantIndex::exp_p3 * 32]);
        vfmadd213ps(y, x, ymmword_ptr[constants + ConstantIndex::exp_p4 * 32]);
        vfmadd213ps(y, x, ymmword_ptr[constants + ConstantIndex::exp_p5 * 32]);
        vfmadd213ps(y, z, x);
        vaddps(y, y, one);
        vcvttps2dq(emm0, fx);
        vpaddd(emm0, emm0, ymmword_ptr[constants + ConstantIndex::x7F * 32]);
        vpslld(emm0, emm0, 23);
        vmulps(x, y, emm0);
    }

    void log_(YmmReg x, YmmReg zero, YmmReg one, Reg constants)
    {
        YmmReg emm0, invalid_mask, mask, y, etmp, z;
        vcmpps(invalid_mask, zero, x, _CMP_NLT_US);
        vmaxps(x, x, ymmword_ptr[constants + ConstantIndex::min_norm_pos * 32]);
        vpsrld(emm0, x, 23);
        vandps(x, x, ymmword_ptr[constants + ConstantIndex::inv_mant_mask * 32]);
        vorps(x, x, ymmword_ptr[constants + ConstantIndex::float_half * 32]);
        vpsubd(emm0, emm0, ymmword_ptr[constants + ConstantIndex::x7F * 32]);
        vcvtdq2ps(emm0, emm0);
        vaddps(emm0, emm0, one);
        vcmpps(mask, x, ymmword_ptr[constants + ConstantIndex::sqrt_1_2 * 32], _CMP_LT_OS);
        vandps(etmp, x, mask);
        vsubps(x, x, one);
        vandps(mask, mask, one);
        vsubps(emm0, emm0, mask);
        vaddps(x, x, etmp);
        vmulps(z, x, x);
        vmovaps(y, ymmword_ptr[constants + ConstantIndex::log_p0 * 32]);
        vfmadd213ps(y, x, ymmword_ptr[constants + ConstantIndex::log_p1 * 32]);
        vfmadd213ps(y, x, ymmword_ptr[constants + ConstantIndex::log_p2 * 32]);
        vfmadd213ps(y, x, ymmword_ptr[constants + ConstantIndex::log_p3 * 32]);
        vfmadd213ps(y, x, ymmword_ptr[constants + ConstantIndex::log_p4 * 32]);
        vfmadd213ps(y, x, ymmword_ptr[constants + ConstantIndex::log_p5 * 32]);
        vfmadd213ps(y, x, ymmword_ptr[constants + ConstantIndex::log_p6 * 32]);
        vfmadd213ps(y, x, ymmword_ptr[constants + ConstantIndex::log_p7 * 32]);
        vfmadd213ps(y, x, ymmword_ptr[constants + ConstantIndex::log_p8 * 32]);
        vmulps(y, y, x);
        vmulps(y, y, z);
        vfmadd231ps(y, emm0, ymmword_ptr[constants + ConstantIndex::log_q1 * 32]);
        vfnmadd231ps(y, z, ymmword_ptr[constants + ConstantIndex::float_half * 32]);
        vaddps(x, x, y);
        vfmadd231ps(x, emm0, ymmword_ptr[constants + ConstantIndex::log_q2 * 32]);
        vorps(x, x, invalid_mask);
    }

    void exp(const ExprInstruction &insn) override
    {
        deferred.push_back(EMIT()
        {
            auto t1 = bytecodeRegs[insn.src1];
            auto t2 = bytecodeRegs[insn.dst];
            YmmReg one;
            vmovaps(one, ymmword_ptr[constants + ConstantIndex::float_one * 32]);
            vmovaps(t1, t2);
            exp_(t1, one, constants);
        });
    }

    void log(const ExprInstruction &insn) override
    {
        deferred.push_back(EMIT()
        {
            auto t1 = bytecodeRegs[insn.src1];
            auto t2 = bytecodeRegs[insn.dst];
            YmmReg one;
            vmovaps(one, ymmword_ptr[constants + ConstantIndex::float_one * 32]);
            vmovaps(t1, t2);
            log_(t1, zero, one, constants);
        });
    }

    void pow(const ExprInstruction &insn) override
    {
        deferred.push_back(EMIT()
        {
            auto t1 = bytecodeRegs[insn.src1];
            auto t2 = bytecodeRegs[insn.src2];
            auto t3 = bytecodeRegs[insn.dst];

            YmmReg r1, one;
            vmovaps(one, ymmword_ptr[constants + ConstantIndex::float_one * 32]);
            vmovaps(r1, t1);
            log_(r1, zero, one, constants);
            vmulps(r1, r1, t2);
            exp_(r1, one, constants);
            vmovaps(t3, r1);
        });
    }

    void sincos_(bool issin, const ExprInstruction &insn, Reg constants, std::unordered_map<int, YmmReg> &bytecodeRegs)
    {
        auto x = bytecodeRegs[insn.src1];
        auto y = bytecodeRegs[insn.dst];
        YmmReg t1, sign, t2, t3, t4;
        // Remove sign
        vmovaps(t1, ymmword_ptr[constants + ConstantIndex::absmask * 32]);
        if (issin) {
            vmovaps(sign, t1);
            vandnps(sign, sign, x);
        } else {
            vxorps(sign, sign, sign);
        }
        vandps(t1, t1, x);
        // Range reduction
        vmovaps(t3, ymmword_ptr[constants + ConstantIndex::float_rintf * 32]);
        vmulps(t2, t1, ymmword_ptr[constants + ConstantIndex::float_invpi * 32]);
        vaddps(t2, t2, t3);
        vpslld(t4, t2, 31);
        vxorps(sign, sign, t4);
        vsubps(t2, t2, t3);
        vfnmadd231ps(t1, t2, ymmword_ptr[constants + ConstantIndex::float_pi1 * 32]);
        vfnmadd231ps(t1, t2, ymmword_ptr[constants + ConstantIndex::float_pi2 * 32]);
        vfnmadd231ps(t1, t2, ymmword_ptr[constants + ConstantIndex::float_pi3 * 32]);
        vfnmadd231ps(t1, t2, ymmword_ptr[constants + ConstantIndex::float_pi4 * 32]);
        if (issin) {
            // Evaluate minimax polynomial for sin(x) in [-pi/2, pi/2] interval
            // Y <- X + X * X^2 * (C3 + X^2 * (C5 + X^2 * (C7 + X^2 * C9)))
            vmulps(t2, t1, t1);
            vmovaps(t3, ymmword_ptr[constants + ConstantIndex::float_sinC7 * 32]);
            vfmadd231ps(t3, t2, ymmword_ptr[constants + ConstantIndex::float_sinC9 * 32]);
            vfmadd213ps(t3, t2, ymmword_ptr[constants + ConstantIndex::float_sinC5 * 32]);
            vfmadd213ps(t3, t2, ymmword_ptr[constants + ConstantIndex::float_sinC3 * 32]);
            vmulps(t3, t3, t2);
            vfmadd231ps(t1, t1, t3);
        } else {
            // Evaluate minimax polynomial for cos(x) in [-pi/2, pi/2] interval
            // Y <- 1 + X^2 * (C2 + X^2 * (C4 + X^2 * (C6 + X^2 * C8)))
            vmulps(t2, t1, t1);
            vmovaps(t1, ymmword_ptr[constants + ConstantIndex::float_cosC6 * 32]);
            vfmadd231ps(t1, t2, ymmword_ptr[constants + ConstantIndex::float_cosC8 * 32]);
            vfmadd213ps(t1, t2, ymmword_ptr[constants + ConstantIndex::float_cosC4 * 32]);
            vfmadd213ps(t1, t2, ymmword_ptr[constants + ConstantIndex::float_cosC2 * 32]);
            vfmadd213ps(t1, t2, ymmword_ptr[constants + ConstantIndex::float_one * 32]);
        }
        // Apply sign
        vxorps(y, t1, sign);
    }

    void sin(const ExprInstruction &insn) override
    {
        deferred.push_back(EMIT()
        {
            sincos_(true, insn, constants, bytecodeRegs);
        });
    }

    void cos(const ExprInstruction &insn) override
    {
        deferred.push_back(EMIT()
        {
            sincos_(false, insn, constants, bytecodeRegs);
        });
    }

    void main(Reg regptrs, Reg regoffs, Reg niter)
    {
        std::unordered_map<int, YmmReg> bytecodeRegs;
        YmmReg zero;
        vpxor(zero, zero, zero);
        Reg constants;
        mov(constants, (uintptr_t)constData);

        L("wloop");

        for (const auto &f : deferred) {
            f(regptrs, zero, constants, bytecodeRegs);
        }

#if UINTPTR_MAX > UINT32_MAX
        for (int i = 0; i < numInputs / 4 + 1; i++) {
            YmmReg r1, r2;
            vmovdqu(r1, ymmword_ptr[regptrs + 32 * i]);
            vmovdqu(r2, ymmword_ptr[regoffs + 32 * i]);
            vpaddq(r1, r1, r2);
            vmovdqu(ymmword_ptr[regptrs + 32 * i], r1);
        }
#else
        for (int i = 0; i < numInputs / 8 + 1; i++) {
            YmmReg r1, r2;
            vmovdqu(r1, ymmword_ptr[regptrs + 32 * i]);
            vmovdqu(r2, ymmword_ptr[regoffs + 32 * i]);
            vpaddd(r1, r1, r2);
            vmovdqu(ymmword_ptr[regptrs + 32 * i], r1);
        }
#endif

        jit::sub(niter, 1);
        jnz("wloop");
    }

public:
    explicit ExprCompiler256(int numInputs) : cpuFeatures(*getCPUFeatures()), numInputs(numInputs) {}

    std::pair<ExprData::ProcessLineProc, size_t> getCode() override
    {
        size_t size;
        if (jit::GetCode(true) && (size = GetCodeSize())) {
#ifdef VS_TARGET_OS_WINDOWS
            void *ptr = VirtualAlloc(nullptr, size, MEM_COMMIT, PAGE_EXECUTE_READWRITE);
#else
            void *ptr = mmap(nullptr, size, PROT_READ | PROT_WRITE | PROT_EXEC, MAP_ANON | MAP_PRIVATE, 0, 0);
#endif
            memcpy(ptr, jit::GetCode(true), size);
            return {reinterpret_cast<ExprData::ProcessLineProc>(ptr), size};
        }
        return {nullptr, 0};
    }
#undef EMIT
};

constexpr ExprUnion ExprCompiler256::constData alignas(32)[53][8];

std::unique_ptr<ExprCompiler> make_compiler(int numInputs, int cpulevel)
{
    if (getCPUFeatures()->avx2 && cpulevel >= VS_CPU_LEVEL_AVX2)
        return std::unique_ptr<ExprCompiler>(new ExprCompiler256(numInputs));
    else
        return std::unique_ptr<ExprCompiler>(new ExprCompiler128(numInputs));
}
#endif

class ExprInterpreter {
    const ExprInstruction *bytecode;
    size_t numInsns;
    std::vector<float> registers;

    template <class T>
    static T clamp_int(float x, int depth = std::numeric_limits<T>::digits)
    {
        float maxval = static_cast<float>((1U << depth) - 1);
        return static_cast<T>(std::lrint(std::min(std::max(x, static_cast<float>(std::numeric_limits<T>::min())), maxval)));
    }

    static float bool2float(bool x) { return x ? 1.0f : 0.0f; }
    static bool float2bool(float x) { return x > 0.0f; }
public:
    ExprInterpreter(const ExprInstruction *bytecode, size_t numInsns) : bytecode(bytecode), numInsns(numInsns)
    {
        int maxreg = 0;
        for (size_t i = 0; i < numInsns; ++i) {
            maxreg = std::max(maxreg, bytecode[i].dst);
        }
        registers.resize(maxreg + 1);
    }

    void eval(const uint8_t * const *srcp, uint8_t *dstp, int x)
    {
        for (size_t i = 0; i < numInsns; ++i) {
            const ExprInstruction &insn = bytecode[i];

#define SRC1 registers[insn.src1]
#define SRC2 registers[insn.src2]
#define SRC3 registers[insn.src3]
#define DST registers[insn.dst]
            switch (insn.op.type) {
            case ExprOpType::MEM_LOAD_U8: DST = reinterpret_cast<const uint8_t *>(srcp[insn.op.imm.u])[x]; break;
            case ExprOpType::MEM_LOAD_U16: DST = reinterpret_cast<const uint16_t *>(srcp[insn.op.imm.u])[x]; break;
            case ExprOpType::MEM_LOAD_F16: DST = 0; break;
            case ExprOpType::MEM_LOAD_F32: DST = reinterpret_cast<const float *>(srcp[insn.op.imm.u])[x]; break;
            case ExprOpType::CONSTANT: DST = insn.op.imm.f; break;
            case ExprOpType::ADD: DST = SRC1 + SRC2; break;
            case ExprOpType::SUB: DST = SRC1 - SRC2; break;
            case ExprOpType::MUL: DST = SRC1 * SRC2; break;
            case ExprOpType::DIV: DST = SRC1 / SRC2; break;
            case ExprOpType::FMA:
                switch (static_cast<FMAType>(insn.op.imm.u)) {
                case FMAType::FMADD: DST = SRC2 * SRC3 + SRC1; break;
                case FMAType::FMSUB: DST = SRC2 * SRC3 - SRC1; break;
                case FMAType::FNMADD: DST = -(SRC2 * SRC3) + SRC1; break;
                case FMAType::FNMSUB: DST = -(SRC2 * SRC3) - SRC1; break;
                };
                break;
            case ExprOpType::MAX: DST = std::max(SRC1, SRC2); break;
            case ExprOpType::MIN: DST = std::min(SRC1, SRC2); break;
            case ExprOpType::EXP: DST = std::exp(SRC1); break;
            case ExprOpType::LOG: DST = std::log(SRC1); break;
            case ExprOpType::POW: DST = std::pow(SRC1, SRC2); break;
            case ExprOpType::SQRT: DST = std::sqrt(SRC1); break;
            case ExprOpType::SIN: DST = std::sin(SRC1); break;
            case ExprOpType::COS: DST = std::cos(SRC1); break;
            case ExprOpType::ABS: DST = std::fabs(SRC1); break;
            case ExprOpType::NEG: DST = -SRC1; break;
            case ExprOpType::CMP:
                switch (static_cast<ComparisonType>(insn.op.imm.u)) {
                case ComparisonType::EQ: DST = bool2float(SRC1 == SRC2); break;
                case ComparisonType::LT: DST = bool2float(SRC1 < SRC2); break;
                case ComparisonType::LE: DST = bool2float(SRC1 <= SRC2); break;
                case ComparisonType::NEQ: DST = bool2float(SRC1 != SRC2); break;
                case ComparisonType::NLT: DST = bool2float(SRC1 >= SRC2); break;
                case ComparisonType::NLE: DST = bool2float(SRC1 > SRC2); break;
                }
                break;
            case ExprOpType::TERNARY: DST = float2bool(SRC1) ? SRC2 : SRC3; break;
            case ExprOpType::AND: DST = bool2float((float2bool(SRC1) && float2bool(SRC2))); break;
            case ExprOpType::OR:  DST = bool2float((float2bool(SRC1) || float2bool(SRC2))); break;
            case ExprOpType::XOR: DST = bool2float((float2bool(SRC1) != float2bool(SRC2))); break;
            case ExprOpType::NOT: DST = bool2float(!float2bool(SRC1)); break;
            case ExprOpType::MEM_STORE_U8:  reinterpret_cast<uint8_t *>(dstp)[x] = clamp_int<uint8_t>(SRC1); return;
            case ExprOpType::MEM_STORE_U16: reinterpret_cast<uint16_t *>(dstp)[x] = clamp_int<uint16_t>(SRC1, insn.op.imm.u); return;
            case ExprOpType::MEM_STORE_F16: reinterpret_cast<uint16_t *>(dstp)[x] = 0; return;
            case ExprOpType::MEM_STORE_F32: reinterpret_cast<float *>(dstp)[x] = SRC1; return;
            default: fprintf(stderr, "%s", "illegal opcode\n"); std::terminate(); return;
            }
#undef DST
#undef SRC3
#undef SRC2
#undef SRC1
        }
    }
};

struct ExpressionTreeNode {
    ExpressionTreeNode *parent;
    ExpressionTreeNode *left;
    ExpressionTreeNode *right;
    ExprOp op;
    int valueNum;

    explicit ExpressionTreeNode(ExprOp op) : parent(), left(), right(), op(op), valueNum(-1) {}

    void setLeft(ExpressionTreeNode *node)
    {
        if (left)
            left->parent = nullptr;

        left = node;

        if (left)
            left->parent = this;
    }

    void setRight(ExpressionTreeNode *node)
    {
        if (right)
            right->parent = nullptr;

        right = node;

        if (right)
            right->parent = this;
    }

    template <class T>
    void preorder(T visitor)
    {
        if (visitor(*this))
            return;

        if (left)
            left->preorder(visitor);
        if (right)
            right->preorder(visitor);
    }

    template <class T>
    void postorder(T visitor)
    {
        if (left)
            left->postorder(visitor);
        if (right)
            right->postorder(visitor);
        visitor(*this);
    }
};

class ExpressionTree {
    std::vector<std::unique_ptr<ExpressionTreeNode>> nodes;
    ExpressionTreeNode *root;
public:
    ExpressionTree() : root() {}

    ExpressionTreeNode *getRoot() { return root; }
    const ExpressionTreeNode *getRoot() const { return root; }

    void setRoot(ExpressionTreeNode *node) { root = node; }

    ExpressionTreeNode *makeNode(ExprOp data)
    {
        nodes.push_back(std::unique_ptr<ExpressionTreeNode>(new ExpressionTreeNode(data)));
        return nodes.back().get();
    }

    ExpressionTreeNode *clone(const ExpressionTreeNode *node)
    {
        if (!node)
            return nullptr;

        ExpressionTreeNode *newnode = makeNode(node->op);
        newnode->setLeft(clone(node->left));
        newnode->setRight(clone(node->right));
        return newnode;
    }
};

std::unique_ptr<ExpressionTreeNode> makeTreeNode(ExprOp data)
{
    return std::unique_ptr<ExpressionTreeNode>(new ExpressionTreeNode(data));
}

bool equalSubTree(const ExpressionTreeNode *lhs, const ExpressionTreeNode *rhs)
{
    if (lhs->valueNum >= 0 && rhs->valueNum >= 0)
        return lhs->valueNum == rhs->valueNum;
    if (lhs->op.type != rhs->op.type || lhs->op.imm.u != rhs->op.imm.u)
        return false;
    if (!!lhs->left != !!rhs->left || !!lhs->right != !!rhs->right)
        return false;
    if (lhs->left && !equalSubTree(lhs->left, rhs->left))
        return false;
    if (lhs->right && !equalSubTree(lhs->right, rhs->right))
        return false;
    return true;
}

std::vector<std::string> tokenize(const std::string &expr)
{
    std::vector<std::string> tokens;
    auto it = expr.begin();
    auto prev = expr.begin();

    while (it != expr.end()) {
        char c = *it;

        if (std::isspace(c)) {
            if (it != prev)
                tokens.push_back(expr.substr(prev - expr.begin(), it - prev));
            prev = it + 1;
        }
        ++it;
    }
    if (prev != expr.end())
        tokens.push_back(expr.substr(prev - expr.begin(), expr.end() - prev));

    return tokens;
}

ExprOp decodeToken(const std::string &token)
{
    static const std::unordered_map<std::string, ExprOp> simple{
        { "+",    { ExprOpType::ADD } },
        { "-",    { ExprOpType::SUB } },
        { "*",    { ExprOpType::MUL } },
        { "/",    { ExprOpType::DIV } } ,
        { "sqrt", { ExprOpType::SQRT } },
        { "abs",  { ExprOpType::ABS } },
        { "max",  { ExprOpType::MAX } },
        { "min",  { ExprOpType::MIN } },
        { "<",    { ExprOpType::CMP, static_cast<int>(ComparisonType::LT) } },
        { ">",    { ExprOpType::CMP, static_cast<int>(ComparisonType::NLE) } },
        { "=",    { ExprOpType::CMP, static_cast<int>(ComparisonType::EQ) } },
        { ">=",   { ExprOpType::CMP, static_cast<int>(ComparisonType::NLT) } },
        { "<=",   { ExprOpType::CMP, static_cast<int>(ComparisonType::LE) } },
        { "and",  { ExprOpType::AND } },
        { "or",   { ExprOpType::OR } },
        { "xor",  { ExprOpType::XOR } },
        { "not",  { ExprOpType::NOT } },
        { "?",    { ExprOpType::TERNARY } },
        { "exp",  { ExprOpType::EXP } },
        { "log",  { ExprOpType::LOG } },
        { "pow",  { ExprOpType::POW } },
        { "sin",  { ExprOpType::SIN } },
        { "cos",  { ExprOpType::COS } },
        { "dup",  { ExprOpType::DUP, 0 } },
        { "swap", { ExprOpType::SWAP, 1 } },
    };

    auto it = simple.find(token);
    if (it != simple.end()) {
        return it->second;
    } else if (token.size() == 1 && token[0] >= 'a' && token[0] <= 'z') {
        return{ ExprOpType::MEM_LOAD_U8, token[0] >= 'x' ? token[0] - 'x' : token[0] - 'a' + 3 };
    } else if (token.substr(0, 3) == "dup" || token.substr(0, 4) == "swap") {
        size_t prefix = token[0] == 'd' ? 3 : 4;
        size_t count = 0;
        int idx = -1;

        try {
            idx = std::stoi(token.substr(prefix), &count);
        } catch (...) {
            // ...
        }

        if (idx < 0 || prefix + count != token.size())
            throw std::runtime_error("illegal token: " + token);
        return{ token[0] == 'd' ? ExprOpType::DUP : ExprOpType::SWAP, idx };
    } else {
        float f;
        std::string s;
        std::istringstream numStream(token);
        numStream.imbue(std::locale::classic());
        if (!(numStream >> f))
            throw std::runtime_error("failed to convert '" + token + "' to float");
        if (numStream >> s)
            throw std::runtime_error("failed to convert '" + token + "' to float, not the whole token could be converted");
        return{ ExprOpType::CONSTANT, f };
    }
}

ExpressionTree parseExpr(const std::string &expr, const VSVideoInfo * const *vi, int numInputs)
{
    constexpr unsigned char numOperands[] = {
        0, // MEM_LOAD_U8
        0, // MEM_LOAD_U16
        0, // MEM_LOAD_F16
        0, // MEM_LOAD_F32
        0, // CONSTANT
        0, // MEM_STORE_U8
        0, // MEM_STORE_U16
        0, // MEM_STORE_F16
        0, // MEM_STORE_F32
        2, // ADD
        2, // SUB
        2, // MUL
        2, // DIV
        3, // FMA
        1, // SQRT
        1, // ABS
        1, // NEG
        2, // MAX
        2, // MIN
        2, // CMP
        2, // AND
        2, // OR
        2, // XOR
        1, // NOT
        1, // EXP
        1, // LOG
        2, // POW
        1, // SIN
        1, // COS
        3, // TERNARY
        0, // MUX
        0, // DUP
        0, // SWAP
    };
    static_assert(sizeof(numOperands) == static_cast<unsigned>(ExprOpType::SWAP) + 1, "invalid table");

    auto tokens = tokenize(expr);

    ExpressionTree tree;
    std::vector<ExpressionTreeNode *> stack;

    for (const std::string &tok : tokens) {
        ExprOp op = decodeToken(tok);

        // Check validity.
        if (op.type == ExprOpType::MEM_LOAD_U8 && op.imm.i >= numInputs)
            throw std::runtime_error("reference to undefined clip: " + tok);
        if ((op.type == ExprOpType::DUP || op.type == ExprOpType::SWAP) && op.imm.u >= stack.size())
            throw std::runtime_error("insufficient values on stack: " + tok);
        if (stack.size() < numOperands[static_cast<size_t>(op.type)])
            throw std::runtime_error("insufficient values on stack: " + tok);

        // Rename load operations with the correct data type.
        if (op.type == ExprOpType::MEM_LOAD_U8) {
            const VSVideoFormat &format = vi[op.imm.i]->format;

            if (format.sampleType == stInteger && format.bytesPerSample == 1)
                op.type = ExprOpType::MEM_LOAD_U8;
            else if (format.sampleType == stInteger && format.bytesPerSample == 2)
                op.type = ExprOpType::MEM_LOAD_U16;
            else if (format.sampleType == stFloat && format.bytesPerSample == 2)
                op.type = ExprOpType::MEM_LOAD_F16;
            else if (format.sampleType == stFloat && format.bytesPerSample == 4)
                op.type = ExprOpType::MEM_LOAD_F32;
        }

        // Apply DUP and SWAP in the frontend.
        if (op.type == ExprOpType::DUP) {
            stack.push_back(tree.clone(stack[stack.size() - 1 - op.imm.u]));
        } else if (op.type == ExprOpType::SWAP) {
            std::swap(stack.back(), stack[stack.size() - 1 - op.imm.u]);
        } else {
            size_t operands = numOperands[static_cast<size_t>(op.type)];

            if (operands == 0) {
                stack.push_back(tree.makeNode(op));
            } else if (operands == 1) {
                ExpressionTreeNode *child = stack.back();
                stack.pop_back();

                ExpressionTreeNode *node = tree.makeNode(op);
                node->setLeft(child);
                stack.push_back(node);
            } else if (operands == 2) {
                ExpressionTreeNode *left = stack[stack.size() - 2];
                ExpressionTreeNode *right = stack[stack.size() - 1];
                stack.resize(stack.size() - 2);

                ExpressionTreeNode *node = tree.makeNode(op);
                node->setLeft(left);
                node->setRight(right);
                stack.push_back(node);
            } else if (operands == 3) {
                ExpressionTreeNode *arg1 = stack[stack.size() - 3];
                ExpressionTreeNode *arg2 = stack[stack.size() - 2];
                ExpressionTreeNode *arg3 = stack[stack.size() - 1];
                stack.resize(stack.size() - 3);

                ExpressionTreeNode *mux = tree.makeNode(ExprOpType::MUX);
                mux->setLeft(arg2);
                mux->setRight(arg3);

                ExpressionTreeNode *node = tree.makeNode(op);
                node->setLeft(arg1);
                node->setRight(mux);
                stack.push_back(node);
            }
        }
    }

    if (stack.empty())
        throw std::runtime_error("empty expression: " + expr);
    if (stack.size() > 1)
        throw std::runtime_error("unconsumed values on stack: " + expr);

    tree.setRoot(stack.back());
    return tree;
}

bool isConstantExpr(const ExpressionTreeNode &node)
{
    switch (node.op.type) {
    case ExprOpType::MEM_LOAD_U8:
    case ExprOpType::MEM_LOAD_U16:
    case ExprOpType::MEM_LOAD_F16:
    case ExprOpType::MEM_LOAD_F32:
        return false;
    case ExprOpType::CONSTANT:
        return true;
    default:
        return (!node.left || isConstantExpr(*node.left)) && (!node.right || isConstantExpr(*node.right));
    }
}

bool isConstant(const ExpressionTreeNode &node)
{
    return node.op.type == ExprOpType::CONSTANT;
}

bool isConstant(const ExpressionTreeNode &node, float val)
{
    return node.op.type == ExprOpType::CONSTANT && node.op.imm.f == val;
}

float evalConstantExpr(const ExpressionTreeNode &node)
{
    auto bool2float = [](bool x) { return x ? 1.0f : 0.0f; };
    auto float2bool = [](float x) { return x > 0.0f; };

#define LEFT evalConstantExpr(*node.left)
#define RIGHT evalConstantExpr(*node.right)
#define RIGHTLEFT evalConstantExpr(*node.right->left)
#define RIGHTRIGHT evalConstantExpr(*node.right->right)
    switch (node.op.type) {
    case ExprOpType::CONSTANT: return node.op.imm.f;
    case ExprOpType::ADD: return LEFT + RIGHT;
    case ExprOpType::SUB: return LEFT - RIGHT;
    case ExprOpType::MUL: return LEFT * RIGHT;
    case ExprOpType::DIV: return LEFT / RIGHT;
    case ExprOpType::FMA:
        switch (static_cast<FMAType>(node.op.imm.u)) {
        case FMAType::FMADD: return RIGHTLEFT * RIGHTRIGHT + LEFT;
        case FMAType::FMSUB: return RIGHTLEFT * RIGHTRIGHT - LEFT;
        case FMAType::FNMADD: return -(RIGHTLEFT * RIGHTRIGHT) + LEFT;
        case FMAType::FNMSUB: return -(RIGHTLEFT * RIGHTRIGHT) - LEFT;
        }
        return NAN;
    case ExprOpType::SQRT: return std::sqrt(LEFT);
    case ExprOpType::ABS: return std::fabs(LEFT);
    case ExprOpType::NEG: return -LEFT;
    case ExprOpType::MAX: return std::max(LEFT, RIGHT);
    case ExprOpType::MIN: return std::min(LEFT, RIGHT);
    case ExprOpType::CMP:
        switch (static_cast<ComparisonType>(node.op.imm.u)) {
        case ComparisonType::EQ: return bool2float(LEFT == RIGHT);
        case ComparisonType::LT: return bool2float(LEFT < RIGHT);
        case ComparisonType::LE: return bool2float(LEFT <= RIGHT);
        case ComparisonType::NEQ: return bool2float(LEFT != RIGHT);
        case ComparisonType::NLT: return bool2float(LEFT >= RIGHT);
        case ComparisonType::NLE: return bool2float(LEFT > RIGHT);
        }
        return NAN;
    case ExprOpType::AND: return bool2float(float2bool(LEFT) && float2bool(RIGHT));
    case ExprOpType::OR: return bool2float(float2bool(LEFT) || float2bool(RIGHT));
    case ExprOpType::XOR: return bool2float(float2bool(LEFT) != float2bool(RIGHT));
    case ExprOpType::NOT: return bool2float(!float2bool(LEFT));
    case ExprOpType::EXP: return std::exp(LEFT);
    case ExprOpType::LOG: return std::log(LEFT);
    case ExprOpType::POW: return std::pow(LEFT, RIGHT);
    case ExprOpType::SIN: return std::sin(LEFT);
    case ExprOpType::COS: return std::cos(LEFT);
    case ExprOpType::TERNARY: return float2bool(LEFT) ? RIGHTLEFT : RIGHTRIGHT;
    default: return NAN;
    }
#undef RIGHTRIGHT
#undef RIGHTLEFT
#undef RIGHT
#undef LEFT
}

bool isOpCode(const ExpressionTreeNode &node, std::initializer_list<ExprOpType> types)
{
    for (ExprOpType type : types) {
        if (node.op.type == type)
            return true;
    }
    return false;
}

bool isInteger(float x)
{
    return std::floor(x) == x;
}

void replaceNode(ExpressionTreeNode &node, const ExpressionTreeNode &replacement)
{
    node.op = replacement.op;
    node.setLeft(replacement.left);
    node.setRight(replacement.right);
}

void swapNodeContents(ExpressionTreeNode &lhs, ExpressionTreeNode &rhs)
{
    std::swap(lhs, rhs);
    std::swap(lhs.parent, rhs.parent);
}

void applyValueNumbering(ExpressionTree &tree)
{
    std::vector<ExpressionTreeNode *> numbered;
    int valueNum = 0;

    tree.getRoot()->postorder([&](ExpressionTreeNode &node)
    {
        node.valueNum = -1;
    });

    tree.getRoot()->postorder([&](ExpressionTreeNode &node)
    {
        if (node.op.type == ExprOpType::MUX)
            return;

        for (ExpressionTreeNode *testnode : numbered) {
            if (equalSubTree(&node, testnode)) {
                node.valueNum = testnode->valueNum;
                return;
            }
        }

        node.valueNum = valueNum++;
        numbered.push_back(&node);
    });
}

ExpressionTreeNode *emitIntegerPow(ExpressionTree &tree, const ExpressionTreeNode &node, int exponent)
{
    if (exponent == 1)
        return tree.clone(&node);

    ExpressionTreeNode *mulNode = tree.makeNode({ ExprOpType::MUL });
    mulNode->setLeft(emitIntegerPow(tree, node, (exponent + 1) / 2));
    mulNode->setRight(emitIntegerPow(tree, node, exponent - (exponent + 1) / 2));
    return mulNode;
}

typedef std::unordered_map<int, const ExpressionTreeNode *> ValueIndex;

class ExponentMap {
    struct CanonicalCompare {
        const ValueIndex &index;

        bool operator()(const std::pair<int, float> &lhs, const std::pair<int, float> &rhs) const
        {
            const std::initializer_list<ExprOpType> memOpCodes = { ExprOpType::MEM_LOAD_U8, ExprOpType::MEM_LOAD_U16, ExprOpType::MEM_LOAD_F16, ExprOpType::MEM_LOAD_F32 };

            // Order equivalent terms by exponent.
            if (lhs.first == rhs.first)
                return lhs.second < rhs.second;

            const ExpressionTreeNode *lhsNode = index.at(lhs.first);
            const ExpressionTreeNode *rhsNode = index.at(rhs.first);

            // Ordering: complex values, memory, constants
            int lhsCategory = isConstant(*lhsNode) ? 2 : isOpCode(*lhsNode, memOpCodes) ? 1 : 0;
            int rhsCategory = isConstant(*rhsNode) ? 2 : isOpCode(*rhsNode, memOpCodes) ? 1 : 0;

            if (lhsCategory != rhsCategory)
                return lhsCategory < rhsCategory;

            // Ordering criteria for each category:
            //
            // constants: order by value
            // memory: order by variable name
            // other: order by value number (unstable)
            if (lhsCategory == 2)
                return lhsNode->op.imm.f < rhsNode->op.imm.f;
            else if (lhsCategory == 1)
                return lhsNode->op.imm.u < rhsNode->op.imm.f;
            else
                return lhs.first < rhs.first;
        };
    };

    // e.g. 3 * v0^2 * v1^3
    // map = { 0: 2, 1: 3 }, coeff = 3
    std::map<int, float> map; // key = valueNum, value = exponent
    std::vector<int> origSequence;
    float coeff;

    bool expandOrigSequence(ValueIndex &index)
    {
        bool changed = false;

        for (size_t i = 0; i < origSequence.size(); ++i) {
            const ExpressionTreeNode *value = index.at(origSequence[i]);

            if (value->op == ExprOpType::POW && isConstant(*value->right)) {
                origSequence[i] = value->left->valueNum;
                changed = true;
            } else if (value->op == ExprOpType::MUL || value->op == ExprOpType::DIV) {
                origSequence[i] = value->left->valueNum;
                origSequence.insert(origSequence.begin() + i + 1, value->right->valueNum);
                changed = true;
            }
        }

        return changed;
    }

    bool expandOnePass(ValueIndex &index)
    {
        bool changed = false;

        for (auto it = map.begin(); it != map.end();) {
            const ExpressionTreeNode *value = index.at(it->first);
            bool erase = false;

            if (value->op == ExprOpType::POW && isConstant(*value->right)) {
                index[value->left->valueNum] = value->left;

                map[value->left->valueNum] += it->second * value->right->op.imm.f;
                erase = true;
            } else if (value->op == ExprOpType::MUL) {
                index[value->left->valueNum] = value->left;
                index[value->right->valueNum] = value->right;

                map[value->left->valueNum] += it->second;
                map[value->right->valueNum] += it->second;
                erase = true;
            } else if (value->op == ExprOpType::DIV) {
                index[value->left->valueNum] = value->left;
                index[value->right->valueNum] = value->right;

                map[value->left->valueNum] += it->second;
                map[value->right->valueNum] -= it->second;
                erase = true;
            }

            if (erase) {
                it = map.erase(it);
                changed = true;
                continue;
            }

            ++it;
        }

        return changed;
    }

    void combineConstants(const ValueIndex &index)
    {
        for (auto it = map.begin(); it != map.end();) {
            const ExpressionTreeNode *node = index.at(it->first);
            if (isConstant(*node)) {
                coeff *= std::pow(node->op.imm.f, it->second);
                it = map.erase(it);
                continue;
            }
            ++it;
        }
    }
public:
    ExponentMap() : coeff(1.0f) {}

    void addTerm(int valueNum, float exp)
    {
        map[valueNum] += exp;
        origSequence.push_back(valueNum);
    }

    void addCoeff(float val) { coeff += val; }

    void mulCoeff(float val) { coeff *= val; }

    float getCoeff() const { return coeff; }

    bool isScalar() const { return map.empty(); }

    size_t numTerms() const { return map.size() + 1; }

    bool isSameTerm(const ExponentMap &other) const
    {
        auto it1 = map.begin();
        auto it2 = other.map.begin();

        while (it1 != map.end() && it2 != other.map.end()) {
            if (it1->first != it2->first || it1->second != it2->second)
                return false;

            ++it1;
            ++it2;
        }

        return it1 == map.end() && it2 == other.map.end();
    }

    void expand(ValueIndex &index)
    {
        while (expandOnePass(index)) {
            // ...
        }
        combineConstants(index);

        while (expandOrigSequence(index)) {
            // ...
        }
    }

    bool isCanonical(const ValueIndex &index) const
    {
        std::vector<std::pair<int, float>> tmp;
        for (int x : origSequence) {
            tmp.push_back({ x, 1.0f });
        }
        return std::is_sorted(tmp.begin(), tmp.end(), CanonicalCompare{ index });
    }

    ExpressionTreeNode *emit(ExpressionTree &tree, const ValueIndex &index) const
    {
        std::vector<std::pair<int, float>> flat(map.begin(), map.end());
        std::sort(flat.begin(), flat.end(), CanonicalCompare{ index });

        ExpressionTreeNode *node = nullptr;

        for (auto &term : flat) {
            ExpressionTreeNode *powNode = tree.makeNode(ExprOpType::POW);
            powNode->setLeft(tree.clone(index.at(term.first)));
            powNode->setRight(tree.makeNode({ ExprOpType::CONSTANT, term.second }));

            if (node) {
                ExpressionTreeNode *mulNode = tree.makeNode(ExprOpType::MUL);
                mulNode->setLeft(node);
                mulNode->setRight(powNode);
                node = mulNode;
            } else {
                node = powNode;
            }
        }

        if (node) {
            ExpressionTreeNode *mulNode = tree.makeNode(ExprOpType::MUL);
            mulNode->setLeft(node);
            mulNode->setRight(tree.makeNode({ ExprOpType::CONSTANT, coeff }));
            node = mulNode;
        } else {
            node = tree.makeNode({ ExprOpType::CONSTANT, coeff });
        }

        return node;
    }

    bool canonicalOrder(const ExponentMap &other, const ValueIndex &index) const
    {
        // Convert map to flat array, as canonical order is different from value numbering.
        std::vector<std::pair<int, float>> lhsFlat(map.begin(), map.end());
        std::vector<std::pair<int, float>> rhsFlat(other.map.begin(), other.map.end());

        CanonicalCompare pred{ index };
        std::sort(lhsFlat.begin(), lhsFlat.end(), pred);
        std::sort(rhsFlat.begin(), rhsFlat.end(), pred);
        return std::lexicographical_compare(lhsFlat.begin(), lhsFlat.end(), rhsFlat.begin(), rhsFlat.end(), pred);
    }
};

class AdditiveSequence {
    std::vector<ExponentMap> terms;
    float scalarTerm;
public:
    AdditiveSequence() : scalarTerm() {}

    void addTerm(int valueNum, int sign)
    {
        ExponentMap map;
        map.addTerm(valueNum, 1.0f);
        map.mulCoeff(static_cast<float>(sign));
        terms.push_back(std::move(map));
    }

    size_t numTerms() const { return terms.size() + 1; }

    void expand(ValueIndex &index)
    {
        for (auto &term : terms) {
            term.expand(index);
        }

        for (auto it = terms.begin(); it != terms.end();) {
            if (it->isScalar()) {
                scalarTerm += it->getCoeff();
                it = terms.erase(it);
                continue;
            }

            ++it;
        }

        for (auto it1 = terms.begin(); it1 != terms.end();) {
            for (auto it2 = it1 + 1; it2 != terms.end(); ++it2) {
                if (it1->isSameTerm(*it2)) {
                    it1->addCoeff(it2->getCoeff());
                    it2->mulCoeff(0.0f);
                }
            }

            if (it1->getCoeff() == 0.0f) {
                it1 = terms.erase(it1);
                continue;
            }

            ++it1;
        }
    }

    bool canonicalize(const ValueIndex &index)
    {
        auto pred = [&](const ExponentMap &lhs, const ExponentMap &rhs)
        {
            return lhs.canonicalOrder(rhs, index);
        };

        if (std::is_sorted(terms.begin(), terms.end(), pred))
            return true;

        std::sort(terms.begin(), terms.end(), pred);
        return false;
    }

    ExpressionTreeNode *emit(ExpressionTree &tree, const ValueIndex &index) const
    {
        ExpressionTreeNode *head = nullptr;

        for (const auto &term : terms) {
            ExpressionTreeNode *node = term.emit(tree, index);

            if (head) {
                ExpressionTreeNode *addNode = tree.makeNode(ExprOpType::ADD);
                addNode->setLeft(head);
                addNode->setRight(node);
                head = addNode;
            } else {
                head = node;
            }
        }

        if (head) {
            ExpressionTreeNode *addNode = tree.makeNode(scalarTerm < 0 ? ExprOpType::SUB : ExprOpType::ADD);
            addNode->setLeft(head);
            addNode->setRight(tree.makeNode({ ExprOpType::CONSTANT, std::fabs(scalarTerm) }));
            head = addNode;
        } else {
            head = tree.makeNode({ ExprOpType::CONSTANT, 0.0f });
        }

        return head;
    }
};

bool analyzeAdditiveExpression(ExpressionTree &tree, ExpressionTreeNode &node)
{
    size_t origNumTerms = 0;
    AdditiveSequence expr;
    ValueIndex index;

    node.preorder([&](ExpressionTreeNode &node)
    {
        if (isOpCode(node, { ExprOpType::ADD, ExprOpType::SUB }))
            return false;

        // Deduce net sign of term.
        const ExpressionTreeNode *parent = node.parent;
        const ExpressionTreeNode *cur = &node;
        int polarity = 1;

        while (parent && isOpCode(*parent, { ExprOpType::ADD, ExprOpType::SUB })) {
            if (parent->op == ExprOpType::SUB && cur == parent->right)
                polarity = -polarity;

            cur = parent;
            parent = parent->parent;
        }

        ++origNumTerms;
        expr.addTerm(node.valueNum, polarity);
        index[node.valueNum] = &node;
        return true;
    });

    expr.expand(index);
    bool canonical = expr.canonicalize(index);

    if (expr.numTerms() < origNumTerms || !canonical) {
        ExpressionTreeNode *seq = expr.emit(tree, index);
        replaceNode(node, *seq);
        return true;
    }

    return false;
}

bool analyzeMultiplicativeExpression(ExpressionTree &tree, ExpressionTreeNode &node)
{
    std::unordered_map<int, const ExpressionTreeNode *> index;

    ExponentMap expr;
    size_t origNumTerms = 0;
    size_t numDivs = 0;

    node.preorder([&](ExpressionTreeNode &node)
    {
        if (node.op == ExprOpType::DIV)
            ++numDivs;

        if (isOpCode(node, { ExprOpType::MUL, ExprOpType::DIV }))
            return false;

        // Deduce net sign of term.
        const ExpressionTreeNode *parent = node.parent;
        const ExpressionTreeNode *cur = &node;
        int polarity = 1;

        while (parent && isOpCode(*parent, { ExprOpType::MUL, ExprOpType::DIV })) {
            if (parent->op == ExprOpType::DIV && cur == parent->right)
                polarity = -polarity;

            cur = parent;
            parent = parent->parent;
        }

        expr.addTerm(node.valueNum, static_cast<float>(polarity));
        index[node.valueNum] = &node;
        ++origNumTerms;
        return true;
    });

    expr.expand(index);

    if (expr.numTerms() < origNumTerms || !expr.isCanonical(index) || numDivs) {
        ExpressionTreeNode *seq = expr.emit(tree, index);
        replaceNode(node, *seq);
        return true;
    }

    return false;
}

bool applyAlgebraicOptimizations(ExpressionTree &tree)
{
    bool changed = false;

    applyValueNumbering(tree);

    tree.getRoot()->preorder([&](ExpressionTreeNode &node)
    {
        if (isOpCode(node, { ExprOpType::ADD, ExprOpType::SUB }) && (!node.parent || !isOpCode(*node.parent, { ExprOpType::ADD, ExprOpType::SUB }))) {
            changed = changed || analyzeAdditiveExpression(tree, node);
            return changed;
        }

        if (isOpCode(node, { ExprOpType::MUL, ExprOpType::DIV }) && (!node.parent || !isOpCode(*node.parent, { ExprOpType::MUL, ExprOpType::DIV }))) {
            changed = changed || analyzeMultiplicativeExpression(tree, node);
            return changed;
        }

        return false;
    });

    return changed;
}

bool applyComparisonOptimizations(ExpressionTree &tree)
{
    bool changed = false;

    applyValueNumbering(tree);

    tree.getRoot()->preorder([&](ExpressionTreeNode &node)
    {
        // Eliminate constant conditions.
        if (node.op.type == ExprOpType::CMP && node.left->valueNum == node.right->valueNum) {
            ComparisonType type = static_cast<ComparisonType>(node.op.imm.u);
            if (type == ComparisonType::EQ || type == ComparisonType::LE || type == ComparisonType::NLT)
                replaceNode(node, ExpressionTreeNode{ { ExprOpType::CONSTANT, 1.0f } });
            else
                replaceNode(node, ExpressionTreeNode{ { ExprOpType::CONSTANT, 0.0f } });

            changed = true;
            return changed;
        }

        // Eliminate identical branches.
        if (node.op == ExprOpType::TERNARY && node.right->left->valueNum == node.right->right->valueNum) {
            replaceNode(node, *node.right->left);
            changed = true;
            return changed;
        }

        // MIN/MAX detection.
        if (node.op == ExprOpType::TERNARY && node.left->op.type == ExprOpType::CMP) {
            ComparisonType type = static_cast<ComparisonType>(node.left->op.imm.u);
            int cmpTerms[2] = { node.left->left->valueNum, node.left->right->valueNum };
            int muxTerms[2] = { node.right->left->valueNum, node.right->right->valueNum };

            bool isSameTerms = (cmpTerms[0] == muxTerms[0] && cmpTerms[1] == muxTerms[1]) || (cmpTerms[0] == muxTerms[1] && cmpTerms[1] == muxTerms[0]);
            bool isLessOrGreater = type == ComparisonType::LT || type == ComparisonType::LE || type == ComparisonType::NLE || type == ComparisonType::NLT;

            if (isSameTerms && isLessOrGreater) {
                // a < b ? a : b --> min(a, b)     a > b ? b : a --> min(a, b)
                // a > b ? a : b --> max(a, b)     a < b ? b : a --> max(a, b)
                bool min = (type == ComparisonType::LT || type == ComparisonType::LE) ? cmpTerms[0] == muxTerms[0] : cmpTerms[0] != muxTerms[0];
                ExpressionTreeNode *a = node.left->left;
                ExpressionTreeNode *b = node.left->right;

                replaceNode(node, ExpressionTreeNode{ min ? ExprOpType::MIN : ExprOpType::MAX });
                node.setLeft(a);
                node.setRight(b);

                changed = true;
                return changed;
            }
        }

        // CMP to SUB conversion. It has lower priority than other comparison transformations.
        if (node.op.type == ExprOpType::CMP && node.parent && isOpCode(*node.parent, { ExprOpType::AND, ExprOpType::OR, ExprOpType::XOR, ExprOpType::TERNARY })) {
            ComparisonType type = static_cast<ComparisonType>(node.op.imm.u);

            // a < b --> b - a    a > b --> a - b
            if (type == ComparisonType::LT || type == ComparisonType::NLE) {
                if (type == ComparisonType::LT)
                    std::swap(node.left, node.right);

                node.op = ExprOpType::SUB;
                changed = true;
                return changed;
            }
        }

        return false;
    });

    return changed;
}

bool applyLocalOptimizations(ExpressionTree &tree)
{
    bool changed = false;

    tree.getRoot()->postorder([&](ExpressionTreeNode &node)
    {
        if (node.op.type == ExprOpType::MUX)
            return;

        // Constant folding.
        if (node.op.type != ExprOpType::CONSTANT && isConstantExpr(node)) {
            float val = evalConstantExpr(node);
            replaceNode(node, ExpressionTreeNode{ { ExprOpType::CONSTANT, val } });
            changed = true;
        }

        // Move constants to right-hand side to simplify identities.
        if (isOpCode(node, { ExprOpType::ADD, ExprOpType::MUL }) && isConstant(*node.left) && !isConstant(*node.right)) {
            std::swap(node.left, node.right);
            changed = true;
        }

        // x * 0 = 0    0 / x = 0
        if ((node.op == ExprOpType::MUL && isConstant(*node.right, 0.0f)) || (node.op == ExprOpType::DIV && isConstant(*node.left, 0.0f))) {
            replaceNode(node, ExpressionTreeNode{ { ExprOpType::CONSTANT, 0.0f } });
            changed = true;
        }

        // sqrt(x) = x ** 0.5
        if (node.op == ExprOpType::SQRT) {
            node.op = ExprOpType::POW;
            node.setRight(tree.makeNode({ ExprOpType::CONSTANT, 0.5f }));
            changed = true;
        }

        // log(exp(x)) = x    exp(log(x)) = x
        if ((node.op == ExprOpType::LOG && node.left->op == ExprOpType::EXP) || (node.op == ExprOpType::EXP && node.left->op == ExprOpType::LOG)) {
            replaceNode(node, *node.left->left);
            changed = true;
        }

        // x ** 0 = 1
        if (node.op == ExprOpType::POW && isConstant(*node.right, 0.0f)) {
            replaceNode(node, ExpressionTreeNode{ { ExprOpType::CONSTANT, 1.0f } });
            changed = true;
        }

        // (a ** b) ** c = a ** (b * c)
        if (node.op == ExprOpType::POW && node.left->op == ExprOpType::POW) {
            ExpressionTreeNode *a = node.left->left;
            ExpressionTreeNode *b = node.left->right;
            ExpressionTreeNode *c = node.right;
            replaceNode(*node.left, *a);
            node.setRight(tree.makeNode(ExprOpType::MUL));
            node.right->setLeft(b);
            node.right->setRight(c);
            changed = true;
        }

        // 0 ? x : y = y    1 ? x : y = x
        if (node.op == ExprOpType::TERNARY && isConstant(*node.left)) {
            ExpressionTreeNode *replacement = node.left->op.imm.f > 0.0f ? node.right->left : node.right->right;
            replaceNode(node, *replacement);
            changed = true;
        }

        // a <= b ? x : y --> a > b ? y : x    a >= b ? x : y --> a < b ? y : x
        if (node.op == ExprOpType::TERNARY && node.left->op.type == ExprOpType::CMP) {
            ComparisonType type = static_cast<ComparisonType>(node.left->op.imm.u);

            if (type == ComparisonType::LE || type == ComparisonType::NLT) {
                node.left->op.imm.u = static_cast<unsigned>(type == ComparisonType::LE ? ComparisonType::NLE : ComparisonType::LT);
                std::swap(node.right->left, node.right->right);
                changed = true;
            }
        }

        // !a ? b : c --> a ? c : b
        if (node.op == ExprOpType::TERNARY && node.left->op == ExprOpType::NOT) {
            replaceNode(*node.left, *node.left->left);
            std::swap(node.right->left, node.right->right);
            changed = true;
        }

        // !(a < b) --> a >= b
        if (node.op == ExprOpType::NOT && node.left->op.type == ExprOpType::CMP) {
            switch (static_cast<ComparisonType>(node.left->op.imm.u)) {
            case ComparisonType::EQ: node.left->op.imm.u = static_cast<unsigned>(ComparisonType::NEQ); break;
            case ComparisonType::LT: node.left->op.imm.u = static_cast<unsigned>(ComparisonType::NLT); break;
            case ComparisonType::LE: node.left->op.imm.u = static_cast<unsigned>(ComparisonType::NLE); break;
            case ComparisonType::NEQ: node.left->op.imm.u = static_cast<unsigned>(ComparisonType::EQ); break;
            case ComparisonType::NLT: node.left->op.imm.u = static_cast<unsigned>(ComparisonType::LT); break;
            case ComparisonType::NLE: node.left->op.imm.u = static_cast<unsigned>(ComparisonType::LE); break;
            }
            replaceNode(node, *node.left);
            changed = true;
        }
    });

    return changed;
}

bool applyAlgebraicCleanup(ExpressionTree &tree)
{
    bool changed = false;

    // Prune extra terms introduced by the algebraic analysis. These need to run in a later pass to prevent cycles.
    tree.getRoot()->postorder([&](ExpressionTreeNode &node)
    {
        // x + 0 = x    x - 0 = x
        if (isOpCode(node, { ExprOpType::ADD, ExprOpType::SUB }) && isConstant(*node.right, 0.0f)) {
            replaceNode(node, *node.left);
            changed = true;
        }

        // x * 1 = x    x / 1 = x
        if (isOpCode(node, { ExprOpType::MUL, ExprOpType::DIV }) && isConstant(*node.right, 1.0f)) {
            replaceNode(node, *node.left);
            changed = true;
        }

        // x ** 1 = x
        if (node.op == ExprOpType::POW && isConstant(*node.right, 1.0f)) {
            replaceNode(node, *node.left);
            changed = true;
        }
    });

    return changed;
}


bool applyStrengthReduction(ExpressionTree &tree)
{
    bool changed = false;

    tree.getRoot()->postorder([&](ExpressionTreeNode &node)
    {
        if (node.op == ExprOpType::MUX)
            return;

        // 0 - x = -x
        if (node.op == ExprOpType::SUB && isConstant(*node.left, 0.0f)) {
            ExpressionTreeNode *tmp = node.right;
            replaceNode(node, ExpressionTreeNode{ { ExprOpType::NEG } });
            node.setLeft(tmp);
            changed = true;
        }

        // x * -1 = -x    x / -1 = -x
        if (isOpCode(node, { ExprOpType::MUL, ExprOpType::DIV }) && isConstant(*node.right, -1.0f)) {
            ExpressionTreeNode *tmp = node.left;
            replaceNode(node, ExpressionTreeNode{ { ExprOpType::NEG } });
            node.setLeft(tmp);
            changed = true;
        }

        // a + -b = a - b    a - -b = a + b
        if (isOpCode(node, { ExprOpType::ADD, ExprOpType::SUB }) && node.right->op.type == ExprOpType::NEG) {
            node.op = node.op == ExprOpType::ADD ? ExprOpType::SUB : ExprOpType::ADD;
            replaceNode(*node.right, *node.right->left);
            changed = true;
        }

        // -a + b = b - a
        if (node.op == ExprOpType::ADD && node.left->op == ExprOpType::NEG) {
            node.op = ExprOpType::SUB;
            replaceNode(*node.left, *node.left->left);
            std::swap(node.left, node.right);
        }

        // -(a - b) = b - a
        if (node.op == ExprOpType::NEG && node.left->op == ExprOpType::SUB) {
            replaceNode(node, *node.left);
            std::swap(node.left, node.right);
            changed = true;
        }

        // x * 2 = x + x
        if (node.op == ExprOpType::MUL && isConstant(*node.right, 2.0f) && (!node.parent || node.parent->op != ExprOpType::ADD)) {
            ExpressionTreeNode *replacement = tree.clone(node.left);
            node.op = ExprOpType::ADD;
            replaceNode(*node.right, *replacement);
            changed = true;
        }

        // x / y = x * (1 / y)
        if (node.op == ExprOpType::DIV && isConstant(*node.right)) {
            node.op = ExprOpType::MUL;
            node.right->op.imm.f = 1.0f / node.right->op.imm.f;
            changed = true;
        }

        // (1 / x) * y = y / x
        if (node.op == ExprOpType::MUL && node.left->op == ExprOpType::DIV && isConstant(*node.left->left, 1.0f)) {
            node.op = ExprOpType::DIV;
            replaceNode(*node.left, *node.left->right);
            std::swap(node.left, node.right);
            changed = true;
        }

        // x * (1 / y) = x / y
        if (node.op == ExprOpType::MUL && node.right->op == ExprOpType::DIV && isConstant(*node.right->left, 1.0f)) {
            node.op = ExprOpType::DIV;
            replaceNode(*node.right, *node.right->right);
            changed = true;
        }

        // (a / b) * c = (a * c) / b
        if (node.op == ExprOpType::MUL && node.left->op == ExprOpType::DIV) {
            node.op = ExprOpType::DIV;
            node.left->op = ExprOpType::MUL;
            swapNodeContents(*node.left->right, *node.right);
            changed = true;
        }

        // a * (b / c) = (a * b) / c
        if (node.op == ExprOpType::MUL && node.right->op == ExprOpType::DIV) {
            node.op = ExprOpType::DIV;
            node.right->op = ExprOpType::MUL;
            std::swap(node.left, node.right); // (b * c) / a
            swapNodeContents(*node.left->left, *node.left->right); // (c * b) / a
            swapNodeContents(*node.left->left, *node.right); // (a * b) / c
            changed = true;
        }

        // a / (b / c) = (a * c) / b
        if (node.op == ExprOpType::DIV && node.right->op == ExprOpType::DIV) {
            node.right->op = ExprOpType::MUL; // a / (b * c)
            std::swap(node.left, node.right); // (b * c) / a
            swapNodeContents(*node.left->left, *node.right); // (a * c) / b
            changed = true;
        }

        // (a / b) / c = a / (b * c)
        if (node.op == ExprOpType::DIV && node.left->op == ExprOpType::DIV) {
            node.left->op = ExprOpType::MUL; // (a * b) / c
            std::swap(node.left, node.right); // c / (a * b)
            swapNodeContents(*node.left, *node.right->left); // a / (c * b)
            swapNodeContents(*node.right->left, *node.right->right); // a / (b * c)
            changed = true;
        }

        // x ** (n / 2) = sqrt(x ** n)
        if (node.op == ExprOpType::POW && isConstant(*node.right) && !isInteger(node.right->op.imm.f) && isInteger(node.right->op.imm.f * 2.0f)) {
            ExpressionTreeNode *dup = tree.clone(&node);
            replaceNode(node, ExpressionTreeNode{ ExprOpType::SQRT });
            node.setLeft(dup);
            node.left->right->op.imm.f *= 2.0f;
            changed = true;
        }

        // x ** -N = 1 / (x ** N)
        if (node.op == ExprOpType::POW && isConstant(*node.right) && isInteger(node.right->op.imm.f) && node.right->op.imm.f < 0) {
            ExpressionTreeNode *dup = tree.clone(&node);
            replaceNode(node, ExpressionTreeNode{ ExprOpType::DIV });
            node.setLeft(tree.makeNode({ ExprOpType::CONSTANT, 1.0f }));
            node.setRight(dup);
            node.right->right->op.imm.f = -node.right->right->op.imm.f;
            changed = true;
        }

        // x ** N = x * x * x * ...
        if (node.op == ExprOpType::POW && isConstant(*node.right) && isInteger(node.right->op.imm.f) && node.right->op.imm.f > 0) {
            ExpressionTreeNode *replacement = emitIntegerPow(tree, *node.left, static_cast<int>(node.right->op.imm.f));
            replaceNode(node, *replacement);
            changed = true;
        }
    });

    return changed;
}

bool applyOpFusion(ExpressionTree &tree)
{
    std::unordered_map<int, size_t> refCount;
    bool changed = false;

    applyValueNumbering(tree);

    tree.getRoot()->postorder([&](ExpressionTreeNode &node)
    {
        if (node.op == ExprOpType::MUX)
            return;

        refCount[node.valueNum]++;
    });

    tree.getRoot()->postorder([&](ExpressionTreeNode &node)
    {
        if (node.op == ExprOpType::MUX)
            return;

        auto canElide = [&](ExpressionTreeNode &candidate)
        {
            return refCount[node.valueNum] > 1 || refCount[candidate.valueNum] <= 1;
        };

        // a + (b * c)    (b * c) + a    a - (b * c)    (b * c) - a
        if (node.op == ExprOpType::ADD && node.right->op == ExprOpType::MUL && canElide(*node.right)) {
            node.right->op = ExprOpType::MUX;
            node.op = { ExprOpType::FMA, static_cast<unsigned>(FMAType::FMADD) };
            changed = true;
        }
        if (node.op == ExprOpType::ADD && node.left->op == ExprOpType::MUL && canElide(*node.left)) {
            std::swap(node.left, node.right);
            node.right->op = ExprOpType::MUX;
            node.op = { ExprOpType::FMA, static_cast<unsigned>(FMAType::FMADD) };
            changed = true;
        }
        if (node.op == ExprOpType::SUB && node.right->op == ExprOpType::MUL && canElide(*node.right)) {
            node.right->op = ExprOpType::MUX;
            node.op = { ExprOpType::FMA, static_cast<unsigned>(FMAType::FNMADD) };
            changed = true;
        }
        if (node.op == ExprOpType::SUB && node.left->op == ExprOpType::MUL && canElide(*node.left)) {
            std::swap(node.left, node.right);
            node.right->op = ExprOpType::MUX;
            node.op = { ExprOpType::FMA, static_cast<unsigned>(FMAType::FMSUB) };
            changed = true;
        }

        // (a + b) * c = (a * c) + b * c
        if (node.op == ExprOpType::MUL && isOpCode(*node.left, { ExprOpType::ADD, ExprOpType::SUB }) &&
            isConstant(*node.right) && isConstant(*node.left->right) && canElide(*node.left))
        {
            std::swap(node.op, node.left->op);
            swapNodeContents(*node.right, *node.left->right);
            node.right->op.imm.f *= node.left->right->op.imm.f;
            changed = true;
        }

        // Negative FMA.
        if (node.op == ExprOpType::NEG && node.left->op == ExprOpType::FMA && canElide(*node.left)) {
            replaceNode(node, *node.left);

            switch (static_cast<FMAType>(node.op.imm.u)) {
            case FMAType::FMADD: node.op.imm.u = static_cast<unsigned>(FMAType::FNMSUB); break;
            case FMAType::FMSUB: node.op.imm.u = static_cast<unsigned>(FMAType::FNMADD); break;
            case FMAType::FNMADD: node.op.imm.u = static_cast<unsigned>(FMAType::FMSUB); break;
            case FMAType::FNMSUB: node.op.imm.u = static_cast<unsigned>(FMAType::FMADD); break;
            }

            changed = true;
        }
    });

    return changed;
}

void renameRegisters(std::vector<ExprInstruction> &code)
{
    std::unordered_map<int, int> table;
    std::set<int> freeList;

    for (size_t i = 0; i < code.size(); ++i) {
        ExprInstruction &insn = code[i];
        int origRegs[4] = { insn.dst, insn.src1, insn.src2, insn.src3 };
        int renamed[4] = { insn.dst, insn.src1, insn.src2, insn.src3 };

        for (int n = 1; n < 4; ++n) {
            if (origRegs[n] < 0)
                continue;

            auto it = table.find(origRegs[n]);
            if (it != table.end())
                renamed[n] = it->second;

            bool dead = true;

            for (size_t j = i + 1; j < code.size(); ++j) {
                const ExprInstruction &insn2 = code[j];
                if (insn2.src1 == origRegs[n] || insn2.src2 == origRegs[n] || insn2.src3 == origRegs[n]) {
                    dead = false;
                    break;
                }
            }

            if (dead)
                freeList.insert(renamed[n]);
        }

        if (origRegs[0] >= 0 && !freeList.empty()) {
            renamed[0] = *freeList.begin();
            table[origRegs[0]] = renamed[0];
            freeList.erase(freeList.begin());
            freeList.insert(origRegs[0]);
        }

        insn.dst = renamed[0];
        insn.src1 = renamed[1];
        insn.src2 = renamed[2];
        insn.src3 = renamed[3];
    }
}

std::vector<ExprInstruction> compile(ExpressionTree &tree, const VSVideoFormat &format)
{
    std::vector<ExprInstruction> code;
    std::unordered_set<int> found;

    if (!tree.getRoot())
        return code;

    while (applyLocalOptimizations(tree) || applyAlgebraicOptimizations(tree) || applyComparisonOptimizations(tree)) {
        // ...
    }

    while (applyAlgebraicCleanup(tree) || applyStrengthReduction(tree) || applyOpFusion(tree)) {
        // ...
    }

    applyValueNumbering(tree);

    tree.getRoot()->postorder([&](ExpressionTreeNode &node)
    {
        if (node.op.type == ExprOpType::MUX)
            return;
        if (found.find(node.valueNum) != found.end())
            return;

        ExprInstruction opcode(node.op);
        opcode.dst = node.valueNum;

        if (node.left) {
            assert(node.left->valueNum >= 0);
            opcode.src1 = node.left->valueNum;
        }
        if (node.right) {
            if (node.right->op.type == ExprOpType::MUX) {
                assert(node.right->left->valueNum >= 0);
                assert(node.right->right->valueNum >= 0);
                opcode.src2 = node.right->left->valueNum;
                opcode.src3 = node.right->right->valueNum;
            } else {
                assert(node.right->valueNum >= 0);
                opcode.src2 = node.right->valueNum;
            }
        }

        code.push_back(opcode);
        found.insert(node.valueNum);
    });

    ExprInstruction store(ExprOpType::MEM_STORE_U8);

    if (format.sampleType == stInteger && format.bytesPerSample == 1)
        store.op.type = ExprOpType::MEM_STORE_U8;
    else if (format.sampleType == stInteger && format.bytesPerSample == 2)
        store.op.type = ExprOpType::MEM_STORE_U16;
    else if (format.sampleType == stFloat && format.bytesPerSample == 2)
        store.op.type = ExprOpType::MEM_STORE_F16;
    else if (format.sampleType == stFloat && format.bytesPerSample == 4)
        store.op.type = ExprOpType::MEM_STORE_F32;

    if (store.op.type == ExprOpType::MEM_STORE_U16)
        store.op.imm.u = format.bitsPerSample;

    store.src1 = code.back().dst;
    code.push_back(store);

    renameRegisters(code);
    return code;
}

static const VSFrame *VS_CC exprGetFrame(int n, int activationReason, void *instanceData, void **frameData, VSFrameContext *frameCtx, VSCore *core, const VSAPI *vsapi) {
    ExprData *d = static_cast<ExprData *>(instanceData);
    int numInputs = d->numInputs;

    if (activationReason == arInitial) {
        for (int i = 0; i < numInputs; i++)
            vsapi->requestFrameFilter(n, d->node[i], frameCtx);
    } else if (activationReason == arAllFramesReady) {
        const VSFrame *src[MAX_EXPR_INPUTS] = {};
        for (int i = 0; i < numInputs; i++)
            src[i] = vsapi->getFrameFilter(n, d->node[i], frameCtx);

        int height = vsapi->getFrameHeight(src[0], 0);
        int width = vsapi->getFrameWidth(src[0], 0);
        int planes[3] = { 0, 1, 2 };
        const VSFrame *srcf[3] = { d->plane[0] != poCopy ? nullptr : src[0], d->plane[1] != poCopy ? nullptr : src[0], d->plane[2] != poCopy ? nullptr : src[0] };
        VSFrame *dst = vsapi->newVideoFrame2(&d->vi.format, width, height, srcf, planes, src[0], core);

        const uint8_t *srcp[MAX_EXPR_INPUTS] = {};
        ptrdiff_t src_stride[MAX_EXPR_INPUTS] = {};
        alignas(32) intptr_t ptroffsets[((MAX_EXPR_INPUTS + 1) + 7) & ~7] = { d->vi.format.bytesPerSample * 8 };

        for (int plane = 0; plane < d->vi.format.numPlanes; plane++) {
            if (d->plane[plane] != poProcess)
                continue;

            for (int i = 0; i < numInputs; i++) {
                if (d->node[i]) {
                    srcp[i] = vsapi->getReadPtr(src[i], plane);
                    src_stride[i] = vsapi->getStride(src[i], plane);
                    ptroffsets[i + 1] = vsapi->getVideoFrameFormat(src[i])->bytesPerSample * 8;
                }
            }

            uint8_t *dstp = vsapi->getWritePtr(dst, plane);
            ptrdiff_t dst_stride = vsapi->getStride(dst, plane);
            int h = vsapi->getFrameHeight(dst, plane);
            int w = vsapi->getFrameWidth(dst, plane);

            if (d->proc[plane]) {
                ExprData::ProcessLineProc proc = d->proc[plane];
                int niterations = (w + 7) / 8;

                for (int i = 0; i < numInputs; i++) {
                    if (d->node[i])
                        ptroffsets[i + 1] = vsapi->getVideoFrameFormat(src[i])->bytesPerSample * 8;
                }

                for (int y = 0; y < h; y++) {
                    alignas(32) uint8_t *rwptrs[((MAX_EXPR_INPUTS + 1) + 7) & ~7] = { dstp + dst_stride * y };
                    for (int i = 0; i < numInputs; i++) {
                        rwptrs[i + 1] = const_cast<uint8_t *>(srcp[i] + src_stride[i] * y);
                    }
                    proc(rwptrs, ptroffsets, niterations);
                }
            } else {
                ExprInterpreter interpreter(d->bytecode[plane].data(), d->bytecode[plane].size());

                for (int y = 0; y < h; y++) {
                    for (int x = 0; x < w; x++) {
                        interpreter.eval(srcp, dstp, x);
                    }

                    for (int i = 0; i < numInputs; i++) {
                        srcp[i] += src_stride[i];
                    }
                    dstp += dst_stride;
                }
            }
        }

        for (int i = 0; i < MAX_EXPR_INPUTS; i++) {
            vsapi->freeFrame(src[i]);
        }
        return dst;
    }

    return nullptr;
}

static void VS_CC exprFree(void *instanceData, VSCore *core, const VSAPI *vsapi) {
    ExprData *d = static_cast<ExprData *>(instanceData);
    for (int i = 0; i < MAX_EXPR_INPUTS; i++)
        vsapi->freeNode(d->node[i]);
    delete d;
}

static void VS_CC exprCreate(const VSMap *in, VSMap *out, void *userData, VSCore *core, const VSAPI *vsapi) {
    std::unique_ptr<ExprData> d(new ExprData);
    int err;

#ifdef VS_TARGET_CPU_X86
    const CPUFeatures &f = *getCPUFeatures();
#   define EXPR_F16C_TEST (f.f16c)
#else
#   define EXPR_F16C_TEST (false)
#endif

    try {
        d->numInputs = vsapi->mapNumElements(in, "clips");
        if (d->numInputs > 26)
            throw std::runtime_error("More than 26 input clips provided");

        for (int i = 0; i < d->numInputs; i++) {
            d->node[i] = vsapi->mapGetNode(in, "clips", i, &err);
        }

        const VSVideoInfo *vi[MAX_EXPR_INPUTS] = {};
        for (int i = 0; i < d->numInputs; i++) {
            if (d->node[i])
                vi[i] = vsapi->getVideoInfo(d->node[i]);
        }

        for (int i = 0; i < d->numInputs; i++) {
            if (!isConstantVideoFormat(vi[i]))
                throw std::runtime_error("Only clips with constant format and dimensions allowed");
            if (vi[0]->format.numPlanes != vi[i]->format.numPlanes
                || vi[0]->format.subSamplingW != vi[i]->format.subSamplingW
                || vi[0]->format.subSamplingH != vi[i]->format.subSamplingH
                || vi[0]->width != vi[i]->width
                || vi[0]->height != vi[i]->height)
            {
                throw std::runtime_error("All inputs must have the same number of planes and the same dimensions, subsampling included");
            }

            if (EXPR_F16C_TEST) {
                if ((vi[i]->format.bitsPerSample > 16 && vi[i]->format.sampleType == stInteger)
                    || (vi[i]->format.bitsPerSample != 16 && vi[i]->format.bitsPerSample != 32 && vi[i]->format.sampleType == stFloat))
                    throw std::runtime_error("Input clips must be 8-16 bit integer or 16/32 bit float format");
            } else {
                if ((vi[i]->format.bitsPerSample > 16 && vi[i]->format.sampleType == stInteger)
                    || (vi[i]->format.bitsPerSample != 32 && vi[i]->format.sampleType == stFloat))
                    throw std::runtime_error("Input clips must be 8-16 bit integer or 32 bit float format");
            }
        }

        d->vi = *vi[0];
        int format = vsapi->mapGetIntSaturated(in, "format", 0, &err);
        if (!err) {
            VSVideoFormat f;
            if (vsapi->getVideoFormatByID(&f, format, core) && f.colorFamily != cfUndefined) {
                if (d->vi.format.numPlanes != f.numPlanes)
                    throw std::runtime_error("The number of planes in the inputs and output must match");
                vsapi->queryVideoFormat(&d->vi.format, d->vi.format.colorFamily, f.sampleType, f.bitsPerSample, d->vi.format.subSamplingW, d->vi.format.subSamplingH, core);
            }
        }

        int nexpr = vsapi->mapNumElements(in, "expr");
        if (nexpr > d->vi.format.numPlanes)
            throw std::runtime_error("More expressions given than there are planes");

        std::string expr[3];
        for (int i = 0; i < nexpr; i++) {
            expr[i] = vsapi->mapGetData(in, "expr", i, nullptr);
        }
        for (int i = nexpr; i < 3; ++i) {
            expr[i] = expr[nexpr - 1];
        }

        for (int i = 0; i < d->vi.format.numPlanes; i++) {
            if (!expr[i].empty()) {
                d->plane[i] = poProcess;
            } else {
                if (d->vi.format.bitsPerSample == vi[0]->format.bitsPerSample && d->vi.format.sampleType == vi[0]->format.sampleType)
                    d->plane[i] = poCopy;
                else
                    d->plane[i] = poUndefined;
            }

            if (d->plane[i] != poProcess)
                continue;

            auto tree = parseExpr(expr[i], vi, d->numInputs);
            d->bytecode[i] = compile(tree, d->vi.format);

            int cpulevel = vs_get_cpulevel(core);
            if (cpulevel > VS_CPU_LEVEL_NONE) {
#ifdef VS_TARGET_CPU_X86
                std::unique_ptr<ExprCompiler> compiler = make_compiler(d->numInputs, cpulevel);
                for (auto op : d->bytecode[i]) {
                    compiler->addInstruction(op);
                }

                std::tie(d->proc[i], d->procSize[i]) = compiler->getCode();
#endif
            }
        }
#ifdef VS_TARGET_OS_WINDOWS
        FlushInstructionCache(GetCurrentProcess(), nullptr, 0);
#endif
    } catch (std::runtime_error &e) {
        for (int i = 0; i < MAX_EXPR_INPUTS; i++) {
            vsapi->freeNode(d->node[i]);
        }
        vsapi->mapSetError(out, (std::string{ "Expr: " } + e.what()).c_str());
        return;
    }

    std::vector<VSFilterDependency> deps;
    for (int i = 0; i < d->numInputs; i++)
        deps.push_back({d->node[i], 1});
    vsapi->createVideoFilter(out, "Expr", &d->vi, exprGetFrame, exprFree, fmParallel, deps.data(), d->numInputs, d.get(), core);
    d.release();
}

} // namespace


//////////////////////////////////////////
// Init

void VS_CC exprInitialize(VSPlugin *plugin, const VSPLUGINAPI *vspapi) {
    vspapi->registerFunction("Expr", "clips:vnode[];expr:data[];format:int:opt;", "clip:vnode;", exprCreate, nullptr, plugin);
}<|MERGE_RESOLUTION|>--- conflicted
+++ resolved
@@ -231,13 +231,9 @@
         case ExprOpType::EXP: exp(insn); break;
         case ExprOpType::LOG: log(insn); break;
         case ExprOpType::POW: pow(insn); break;
-<<<<<<< HEAD
-        default: fprintf(stderr, "%s", "illegal opcode\n"); std::terminate(); break;
-=======
         case ExprOpType::SIN: sin(insn); break;
         case ExprOpType::COS: cos(insn); break;
         default: vsFatal("illegal opcode"); break;
->>>>>>> 7fa05090
         }
     }
 
