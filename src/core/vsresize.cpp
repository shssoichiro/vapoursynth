/*
* Copyright (c) 2015-2020 Hoppsan G. Pig
*
* This file is part of VapourSynth.
*
* VapourSynth is free software; you can redistribute it and/or
* modify it under the terms of the GNU Lesser General Public
* License as published by the Free Software Foundation; either
* version 2.1 of the License, or (at your option) any later version.
*
* VapourSynth is distributed in the hope that it will be useful,
* but WITHOUT ANY WARRANTY; without even the implied warranty of
* MERCHANTABILITY or FITNESS FOR A PARTICULAR PURPOSE.  See the GNU
* Lesser General Public License for more details.
*
* You should have received a copy of the GNU Lesser General Public
* License along with VapourSynth; if not, write to the Free Software
* Foundation, Inc., 51 Franklin Street, Fifth Floor, Boston, MA 02110-1301 USA
*/

#include <cmath>
#include <cstring>
#include <algorithm>
#include <limits>
#include <memory>
#include <stdexcept>
#include <string>
#include <unordered_map>

#define ZIMGXX_NAMESPACE vszimgxx
#include <zimg++.hpp>

#if ZIMG_API_VERSION < ZIMG_MAKE_API_VERSION(2, 3)
#error zAPI v2.3 or greater required
#endif

#include "VapourSynth4.h"
#include "VSHelper4.h"
#include "internalfilters.h"
#include "version.h"

#define P2P_USER_NAMESPACE vsp2p
#include "../common/p2p.h"

#if defined(__GNUC__) && (__GNUC__ < 5)
#include <mutex>
namespace {

std::mutex g_shared_ptr_mutex;

template <class T>
std::shared_ptr<T> sp_atomic_load(const std::shared_ptr<T> *p)
{
    std::lock_guard<std::mutex> lock{ g_shared_ptr_mutex };
    return *p;
}

template <class T>
void sp_atomic_store(std::shared_ptr<T> *p, std::shared_ptr<T> r)
{
    std::lock_guard<std::mutex> lock{ g_shared_ptr_mutex };
    *p = r;
}

} // namespace
#else
#define sp_atomic_load std::atomic_load
#define sp_atomic_store std::atomic_store
#endif

using namespace vsh;

namespace {

std::string operator""_s(const char *str, size_t len) { return{ str, len }; }

const std::unordered_map<std::string, zimg_cpu_type_e> g_cpu_type_table{
    { "none",      ZIMG_CPU_NONE },
    { "auto",      ZIMG_CPU_AUTO },
    { "auto64",    ZIMG_CPU_AUTO_64B },
#if defined(__i386) || defined(_M_IX86) || defined(_M_X64) || defined(__x86_64__)
    { "mmx",       ZIMG_CPU_X86_MMX },
    { "sse",       ZIMG_CPU_X86_SSE },
    { "sse2",      ZIMG_CPU_X86_SSE2 },
    { "sse3",      ZIMG_CPU_X86_SSE3 },
    { "ssse3",     ZIMG_CPU_X86_SSSE3 },
    { "sse41",     ZIMG_CPU_X86_SSE41 },
    { "sse42",     ZIMG_CPU_X86_SSE42 },
    { "avx",       ZIMG_CPU_X86_AVX },
    { "f16c",      ZIMG_CPU_X86_F16C },
    { "avx2",      ZIMG_CPU_X86_AVX2 },
    { "avx512f",   ZIMG_CPU_X86_AVX512F },
    { "avx512skx", ZIMG_CPU_X86_AVX512_SKX },
#endif
};

const std::unordered_map<std::string, zimg_pixel_range_e> g_range_table{
    { "limited", ZIMG_RANGE_LIMITED },
    { "full",    ZIMG_RANGE_FULL },
};

const std::unordered_map<std::string, zimg_chroma_location_e> g_chromaloc_table{
    { "left",        ZIMG_CHROMA_LEFT },
    { "center",      ZIMG_CHROMA_CENTER },
    { "top_left",    ZIMG_CHROMA_TOP_LEFT },
    { "top",         ZIMG_CHROMA_TOP },
    { "bottom_left", ZIMG_CHROMA_BOTTOM_LEFT },
    { "bottom",      ZIMG_CHROMA_BOTTOM },
};

const std::unordered_map<std::string, zimg_matrix_coefficients_e> g_matrix_table{
    { "rgb",         ZIMG_MATRIX_RGB },
    { "709",         ZIMG_MATRIX_709 },
    { "unspec",      ZIMG_MATRIX_UNSPECIFIED },
    { "170m",        ZIMG_MATRIX_170M },
    { "240m",        ZIMG_MATRIX_240M },
    { "470bg",       ZIMG_MATRIX_470BG },
    { "fcc",         ZIMG_MATRIX_FCC },
    { "ycgco",       ZIMG_MATRIX_YCGCO },
    { "2020ncl",     ZIMG_MATRIX_2020_NCL },
    { "2020cl",      ZIMG_MATRIX_2020_CL },
    { "chromacl",    ZIMG_MATRIX_CHROMATICITY_DERIVED_CL },
    { "chromancl",   ZIMG_MATRIX_CHROMATICITY_DERIVED_NCL },
    { "ictcp",       ZIMG_MATRIX_ICTCP }
};

const std::unordered_map<std::string, zimg_transfer_characteristics_e> g_transfer_table{
    { "709",     ZIMG_TRANSFER_709 },
    { "unspec",  ZIMG_TRANSFER_UNSPECIFIED },
    { "601",     ZIMG_TRANSFER_601 },
    { "linear",  ZIMG_TRANSFER_LINEAR },
    { "2020_10", ZIMG_TRANSFER_2020_10 },
    { "2020_12", ZIMG_TRANSFER_2020_12 },
    { "240m",    ZIMG_TRANSFER_240M },
    { "470m",    ZIMG_TRANSFER_470_M },
    { "470bg",   ZIMG_TRANSFER_470_BG },
    { "log100",  ZIMG_TRANSFER_LOG_100 },
    { "log316",  ZIMG_TRANSFER_LOG_316 },
    { "st2084",  ZIMG_TRANSFER_ST2084 },
    { "std-b67", ZIMG_TRANSFER_ARIB_B67 },
    { "srgb",    ZIMG_TRANSFER_IEC_61966_2_1 },
    { "xvycc",   ZIMG_TRANSFER_IEC_61966_2_4 }
};

const std::unordered_map<std::string, zimg_color_primaries_e> g_primaries_table{
    { "709",       ZIMG_PRIMARIES_709 },
    { "unspec",    ZIMG_PRIMARIES_UNSPECIFIED },
    { "170m",      ZIMG_PRIMARIES_170M },
    { "240m",      ZIMG_PRIMARIES_240M },
    { "470m",      ZIMG_PRIMARIES_470_M },
    { "470bg",     ZIMG_PRIMARIES_470_BG },
    { "film",      ZIMG_PRIMARIES_FILM },
    { "2020",      ZIMG_PRIMARIES_2020 },
    { "st428",     ZIMG_PRIMARIES_ST428 },
    { "xyz",       ZIMG_PRIMARIES_ST428 },
    { "st431-2",   ZIMG_PRIMARIES_ST431_2 },
    { "st432-1",   ZIMG_PRIMARIES_ST432_1 },
    { "jedec-p22", ZIMG_PRIMARIES_EBU3213_E }
};

const std::unordered_map<std::string, zimg_dither_type_e> g_dither_type_table{
    { "none",            ZIMG_DITHER_NONE },
    { "ordered",         ZIMG_DITHER_ORDERED },
    { "random",          ZIMG_DITHER_RANDOM },
    { "error_diffusion", ZIMG_DITHER_ERROR_DIFFUSION }
};

const std::unordered_map<std::string, zimg_resample_filter_e> g_resample_filter_table{
    { "point",    ZIMG_RESIZE_POINT },
    { "bilinear", ZIMG_RESIZE_BILINEAR },
    { "bicubic",  ZIMG_RESIZE_BICUBIC },
    { "spline16", ZIMG_RESIZE_SPLINE16 },
    { "spline36", ZIMG_RESIZE_SPLINE36 },
    { "spline64", ZIMG_RESIZE_SPLINE64 },
    { "lanczos",  ZIMG_RESIZE_LANCZOS }
};


template <class T, class U>
T range_check_integer(U x, const char *key) {
    if (x < std::numeric_limits<T>::min() || x > std::numeric_limits<T>::max())
        throw std::range_error{ "value for key \""_s + key + "\" out of range" };
    return static_cast<T>(x);
}

template <class T>
T propGetScalar(const VSMap *map, const char *key, const VSAPI *vsapi);

template <>
int propGetScalar<int>(const VSMap *map, const char *key, const VSAPI *vsapi) {
    auto x = vsapi->mapGetInt(map, key, 0, nullptr);
    return range_check_integer<int>(x, key);
}

template <>
unsigned propGetScalar<unsigned>(const VSMap *map, const char *key, const VSAPI *vsapi) {
    auto x = vsapi->mapGetInt(map, key, 0, nullptr);
    return range_check_integer<unsigned>(x, key);
}

template <>
double propGetScalar<double>(const VSMap *map, const char *key, const VSAPI *vsapi) {
    return vsapi->mapGetFloat(map, key, 0, nullptr);
}

template <>
const char *propGetScalar<const char *>(const VSMap *map, const char *key, const VSAPI *vsapi) {
    return vsapi->mapGetData(map, key, 0, nullptr);
}

template <class T>
T propGetScalarDef(const VSMap *map, const char *key, T def, const VSAPI *vsapi) {
    if (vsapi->mapNumElements(map, key) > 0)
        return propGetScalar<T>(map, key, vsapi);
    else
        return def;
}

template <class T, class U, class Pred>
void propGetIfValid(const VSMap *map, const char *key, U *out, Pred pred, const VSAPI *vsapi) {
    if (vsapi->mapNumElements(map, key) > 0) {
        T x = propGetScalar<T>(map, key, vsapi);
        if (pred(x))
            *out = static_cast<U>(x);
    }
}


void translate_pixel_type(const VSVideoFormat *format, zimg_pixel_type_e *out, const VSAPI *vsapi) {
    if (format->sampleType == stInteger && format->bytesPerSample == 1)
        *out = ZIMG_PIXEL_BYTE;
    else if (format->sampleType == stInteger && format->bytesPerSample == 2)
        *out = ZIMG_PIXEL_WORD;
    else if (format->sampleType == stFloat && format->bytesPerSample == 2)
        *out = ZIMG_PIXEL_HALF;
    else if (format->sampleType == stFloat && format->bytesPerSample == 4)
        *out = ZIMG_PIXEL_FLOAT;
    else {
        char buffer[32];
        vsapi->getVideoFormatName(format, buffer);
        throw std::runtime_error{ "no matching pixel type for format: "_s + buffer };
    }
}

void translate_color_family(VSColorFamily cf, zimg_color_family_e *out, zimg_matrix_coefficients_e *out_matrix) {
    switch (cf) {
    case cfGray:
        *out = ZIMG_COLOR_GREY;
        *out_matrix = ZIMG_MATRIX_UNSPECIFIED;
        break;
    case cfRGB:
        *out = ZIMG_COLOR_RGB;
        *out_matrix = ZIMG_MATRIX_RGB;
        break;
    case cfYUV:
        *out = ZIMG_COLOR_YUV;
        *out_matrix = ZIMG_MATRIX_UNSPECIFIED;
        break;
    default:
        throw std::runtime_error{ "unsupported color family" };
    }
}

void translate_vsformat(const VSVideoFormat *vsformat, zimg_image_format *format, const VSAPI *vsapi) {
    if (vsformat->colorFamily == cfCompatBGR32) {
        format->color_family = ZIMG_COLOR_RGB;
        format->matrix_coefficients = ZIMG_MATRIX_RGB;
        format->pixel_type = ZIMG_PIXEL_BYTE;
        format->depth = 8;
    } else if (vsformat->colorFamily == cfCompatYUY2) {
        format->color_family = ZIMG_COLOR_YUV;
        format->matrix_coefficients = ZIMG_MATRIX_UNSPECIFIED;
        format->pixel_type = ZIMG_PIXEL_BYTE;
        format->depth = 8;
    } else {
        translate_color_family(static_cast<VSColorFamily>(vsformat->colorFamily), &format->color_family, &format->matrix_coefficients);
        translate_pixel_type(vsformat, &format->pixel_type, vsapi);
        format->depth = vsformat->bitsPerSample;
    }

    format->subsample_w = vsformat->subSamplingW;
    format->subsample_h = vsformat->subSamplingH;
    format->pixel_range = (format->color_family == ZIMG_COLOR_RGB) ? ZIMG_RANGE_FULL : ZIMG_RANGE_LIMITED;

    format->field_parity = ZIMG_FIELD_PROGRESSIVE;
    format->chroma_location = (format->subsample_w || format->subsample_h) ? ZIMG_CHROMA_LEFT : ZIMG_CHROMA_CENTER;
}


void import_frame_props(const VSMap *props, zimg_image_format *format, bool *interlaced, const VSAPI *vsapi) {
    propGetIfValid<int>(props, "_ChromaLocation", &format->chroma_location, [](int x) { return x >= 0; }, vsapi);

    if (vsapi->mapNumElements(props, "_ColorRange") > 0) {
        int64_t x = vsapi->mapGetInt(props, "_ColorRange", 0, nullptr);

        if (x == 0)
            format->pixel_range = ZIMG_RANGE_FULL;
        else if (x == 1)
            format->pixel_range = ZIMG_RANGE_LIMITED;
        else
            throw std::runtime_error{ "bad _ColorRange value: " + std::to_string(x) };
    }

    // Ignore UNSPECIFIED values from properties, since the user can specify them.
    propGetIfValid<int>(props, "_Matrix", &format->matrix_coefficients, [](int x) { return x != ZIMG_MATRIX_UNSPECIFIED; }, vsapi);
    propGetIfValid<int>(props, "_Transfer", &format->transfer_characteristics, [](int x) { return x != ZIMG_TRANSFER_UNSPECIFIED; }, vsapi);
    propGetIfValid<int>(props, "_Primaries", &format->color_primaries, [](int x) { return x != ZIMG_PRIMARIES_UNSPECIFIED; }, vsapi);

    bool is_interlaced = false;
    if (vsapi->mapNumElements(props, "_Field") > 0) {
        int64_t x = vsapi->mapGetInt(props, "_Field", 0, nullptr);

        if (x == 0)
            format->field_parity = ZIMG_FIELD_BOTTOM;
        else if (x == 1)
            format->field_parity = ZIMG_FIELD_TOP;
        else
            throw std::runtime_error{ "bad _Field value: " + std::to_string(x) };
    } else if (vsapi->mapNumElements(props, "_FieldBased") > 0) {
        int64_t x = vsapi->mapGetInt(props, "_FieldBased", 0, nullptr);

        if (x != 0 && x != 1 && x != 2)
            throw std::runtime_error{ "bad _FieldBased value: " + std::to_string(x) };

        is_interlaced = x == 1 || x == 2;
    }

    if (is_interlaced) {
        format->active_region.top /= 2;
        format->active_region.height /= 2;
    }

    *interlaced = is_interlaced;
}

void export_frame_props(const zimg_image_format &format, VSMap *props, const VSAPI *vsapi) {
    auto set_int_if_positive = [&](const char *key, int x) {
        if (x >= 0)
            vsapi->mapSetInt(props, key, x, paReplace);
        else
            vsapi->mapDeleteKey(props, key);
    };

    if (format.color_family == ZIMG_COLOR_YUV && (format.subsample_w || format.subsample_h))
        vsapi->mapSetInt(props, "_ChromaLocation", format.chroma_location, paReplace);
    else
        vsapi->mapDeleteKey(props, "_ChromaLocation");

    if (format.pixel_range == ZIMG_RANGE_FULL)
        vsapi->mapSetInt(props, "_ColorRange", 0, paReplace);
    else if (format.pixel_range == ZIMG_RANGE_LIMITED)
        vsapi->mapSetInt(props, "_ColorRange", 1, paReplace);
    else
        vsapi->mapDeleteKey(props, "_ColorRange");

    set_int_if_positive("_Matrix", format.matrix_coefficients);
    set_int_if_positive("_Transfer", format.transfer_characteristics);
    set_int_if_positive("_Primaries", format.color_primaries);
}

void propagate_sar(const VSMap *src_props, VSMap *dst_props, const zimg_image_format &src_format, const zimg_image_format &dst_format, const VSAPI *vsapi) {
    int64_t sar_num = 0;
    int64_t sar_den = 0;

    if (vsapi->mapNumElements(src_props, "_SARNum") > 0)
        sar_num = vsapi->mapGetInt(src_props, "_SARNum", 0, nullptr);
    if (vsapi->mapNumElements(dst_props, "_SARDen") > 0)
        sar_den = vsapi->mapGetInt(dst_props, "_SARDen", 0, nullptr);

    if (sar_num <= 0 || sar_den <= 0) {
        vsapi->mapDeleteKey(dst_props, "_SARNum");
        vsapi->mapDeleteKey(dst_props, "_SARDen");
    } else {
        muldivRational(&sar_num, &sar_den, src_format.width, dst_format.width);
        muldivRational(&sar_num, &sar_den, dst_format.height, src_format.height);

        vsapi->mapSetInt(dst_props, "_SARNum", sar_num, paReplace);
        vsapi->mapSetInt(dst_props, "_SARDen", sar_den, paReplace);
    }
}


void import_frame_get_ptr(const VSFrameRef *frame, zimg_image_buffer_const *buf, unsigned p, const VSAPI *vsapi) {
    buf->plane[p].data = vsapi->getReadPtr(frame, p);
}

void import_frame_get_ptr(VSFrameRef *frame, zimg_image_buffer *buf, unsigned p, const VSAPI *vsapi) {
    buf->plane[p].data = vsapi->getWritePtr(frame, p);
}

template <class T, class U>
void import_frame_as_buffer(T *frame, U *buf, unsigned mask, const VSAPI *vsapi) {
    const VSVideoFormat *format = vsapi->getVideoFrameFormat(frame);
    for (unsigned p = 0; p < static_cast<unsigned>(format->numPlanes); ++p) {
        import_frame_get_ptr(frame, buf, p, vsapi);
        buf->plane[p].stride = vsapi->getStride(frame, p);
        buf->plane[p].mask = mask;
    }
}


template <class T>
void get_buffer_flipped(T *buffer, unsigned num_planes, unsigned height) {
    for (unsigned p = 0; p < num_planes; ++p) {
        buffer->data(p) = buffer->line_at(height - 1, p);
        buffer->stride(p) = -buffer->stride(p);
    }
}

template <class T>
void get_buffer_single_field(T *buffer, unsigned num_planes, zimg_field_parity_e parity) {
    unsigned phase = parity == ZIMG_FIELD_BOTTOM ? 1 : 0;

    for (unsigned p = 0; p < num_planes; ++p) {
        buffer->data(p) = buffer->line_at(phase, p);
        buffer->stride(p) *= 2;
    }
}


bool operator==(const zimg_image_format &a, const zimg_image_format &b) {
    bool ret = true;

    ret = ret && a.width == b.width;
    ret = ret && a.height == b.height;
    ret = ret && a.pixel_type == b.pixel_type;
    ret = ret && a.subsample_w == b.subsample_w;
    ret = ret && a.subsample_h == b.subsample_h;
    ret = ret && a.color_family == b.color_family;

    if (a.color_family != ZIMG_COLOR_GREY)
        ret = ret && a.matrix_coefficients == b.matrix_coefficients;

    ret = ret && a.transfer_characteristics == b.transfer_characteristics;
    ret = ret && a.color_primaries == b.color_primaries;

    ret = ret && a.depth == b.depth;
    ret = ret && a.pixel_range == b.pixel_range;
    ret = ret && a.field_parity == b.field_parity;

    if (a.color_family == ZIMG_COLOR_YUV && (a.subsample_w || a.subsample_h))
        ret = ret && a.chroma_location == b.chroma_location;

    return ret;
}

bool operator!=(const zimg_image_format &a, const zimg_image_format &b) {
    return !operator==(a, b);
}

bool is_shifted(const zimg_image_format &fmt) {
    bool ret = false;
    ret = ret || (!std::isnan(fmt.active_region.left) && fmt.active_region.left != 0);
    ret = ret || (!std::isnan(fmt.active_region.top) && fmt.active_region.top != 0);
    ret = ret || (!std::isnan(fmt.active_region.width) && fmt.active_region.width != fmt.width);
    ret = ret || (!std::isnan(fmt.active_region.height) && fmt.active_region.height != fmt.height);
    return ret;
}


class vszimg_callback_base {
protected:
    vszimgxx::zimage_buffer m_tmp_buffer;
    VSFrameRef *m_tmp_alloc;
    const VSAPI *m_vsapi;

    vszimg_callback_base() : m_tmp_buffer(), m_tmp_alloc(), m_vsapi() {}

    vszimg_callback_base(const vszimg_callback_base &) = delete;

    ~vszimg_callback_base() {
        if (m_vsapi)
            m_vsapi->freeFrame(m_tmp_alloc);
    }

    vszimg_callback_base &operator=(const vszimg_callback_base &) = delete;

    void allocate(const VSVideoFormat *vsformat, unsigned width, unsigned height, unsigned lines, const VSAPI *vsapi, VSCore *core) {
        unsigned mask = zimg_select_buffer_mask(lines);
        lines = mask == ZIMG_BUFFER_MAX ? height : mask + 1;

        VSVideoFormat buffer_format;
        vsapi->queryVideoFormat(&buffer_format, cfYUV, stInteger, 8, vsformat->subSamplingW, vsformat->subSamplingH, core);
        m_tmp_alloc = vsapi->newVideoFrame(&buffer_format, width, lines, nullptr, core);
        m_vsapi = vsapi;

        import_frame_as_buffer(m_tmp_alloc, &m_tmp_buffer, mask, vsapi);
    }
};

class unpack_callback : private vszimg_callback_base {
    vszimgxx::zimage_buffer_const m_vs_buffer;
    void(*m_p2p_func)(const void *, void * const[4], unsigned, unsigned);

    static int callback_func(void *user, unsigned i, unsigned left, unsigned right) {
        unpack_callback *cb = static_cast<unpack_callback *>(user);
        const void *packed = cb->m_vs_buffer.line_at(i, 0);
        void *planar[4] = { cb->m_tmp_buffer.line_at(i, 0), cb->m_tmp_buffer.line_at(i, 1), cb->m_tmp_buffer.line_at(i, 2) };
        cb->m_p2p_func(packed, planar, left, right);
        return 0;
    }
public:
    unpack_callback(const vszimgxx::FilterGraph &graph, const VSFrameRef *frame, const zimg_image_format &format, const VSVideoFormat *vsformat, bool interlaced, VSCore *core, const VSAPI *vsapi) :
        m_vs_buffer(),
        m_p2p_func()
    {
        import_frame_as_buffer(frame, &m_vs_buffer, ZIMG_BUFFER_MAX, vsapi);

        if (vsformat->colorFamily == cfCompatBGR32 || vsformat->colorFamily == cfCompatYUY2) {
            allocate(vsformat, format.width, format.height, graph.get_input_buffering(), vsapi, core);

            if (vsformat->colorFamily == cfCompatBGR32)
                m_p2p_func = vsp2p::packed_to_planar<vsp2p::packed_argb32_le>::unpack;
            else if (vsformat->colorFamily == cfCompatYUY2)
                m_p2p_func = vsp2p::packed_to_planar<vsp2p::packed_yuy2>::unpack;

            if (vsformat->colorFamily == cfCompatBGR32)
                get_buffer_flipped(&m_vs_buffer, vsformat->numPlanes, vsapi->getFrameHeight(frame, 0));
        }

        if (interlaced)
            get_buffer_single_field(&m_vs_buffer, vsformat->numPlanes, format.field_parity);
    }

    zimg_image_buffer_const buffer() { return m_p2p_func ? m_tmp_buffer.as_const() : m_vs_buffer; }

    zimg_filter_graph_callback callback() { return m_p2p_func ? &unpack_callback::callback_func : nullptr; }
};

class pack_callback : private vszimg_callback_base {
    vszimgxx::zimage_buffer m_vs_buffer;
    void (*m_p2p_func)(const void * const [4], void *, unsigned, unsigned);

    static int callback_func(void *user, unsigned i, unsigned left, unsigned right) {
        pack_callback *cb = static_cast<pack_callback *>(user);
        const void *planar[4] = { cb->m_tmp_buffer.line_at(i, 0), cb->m_tmp_buffer.line_at(i, 1), cb->m_tmp_buffer.line_at(i, 2) };
        void *packed = cb->m_vs_buffer.line_at(i);
        cb->m_p2p_func(planar, packed, left, right);
        return 0;
    }
public:
    pack_callback(const vszimgxx::FilterGraph &graph, VSFrameRef *frame, const zimg_image_format &format, const VSVideoFormat *vsformat, bool interlaced, VSCore *core, const VSAPI *vsapi) :
        m_vs_buffer(),
        m_p2p_func()
    {
        import_frame_as_buffer(frame, &m_vs_buffer, ZIMG_BUFFER_MAX, vsapi);

        if (vsformat->colorFamily == cfCompatBGR32 || vsformat->colorFamily == cfCompatYUY2) {
            allocate(vsformat, format.width, format.height, graph.get_output_buffering(), vsapi, core);

            if (vsformat->colorFamily == cfCompatBGR32)
                m_p2p_func = vsp2p::planar_to_packed<vsp2p::packed_argb32_le, true>::pack;
            else if (vsformat->colorFamily == cfCompatYUY2)
                m_p2p_func = vsp2p::planar_to_packed<vsp2p::packed_yuy2, true>::pack;

            if (vsformat->colorFamily == cfCompatBGR32)
                get_buffer_flipped(&m_vs_buffer, vsformat->numPlanes, vsapi->getFrameHeight(frame, 0));
        }

        if (interlaced)
            get_buffer_single_field(&m_vs_buffer, vsformat->numPlanes, format.field_parity);
    }

    zimg_image_buffer buffer() { return m_p2p_func ? m_tmp_buffer : m_vs_buffer; }

    zimg_filter_graph_callback callback() { return m_p2p_func ? &pack_callback::callback_func : nullptr; }
};

void VS_CC vszimg_free(void *instanceData, VSCore *core, const VSAPI *vsapi);
const VSFrameRef * VS_CC vszimg_get_frame(int n, int activationReason, void *instanceData, void **frameData, VSFrameContext *frameCtx, VSCore *core, const VSAPI *vsapi);

class vszimg {
    template <class T>
    class optional_of {
        T m_value;
        bool m_is_present;
    public:
        optional_of() : m_value{}, m_is_present{ false } {}

        optional_of(const T &x) : m_value{ x }, m_is_present{ true } {}

        optional_of &operator=(const T &v) {
            m_value = v;
            m_is_present = true;
            return *this;
        }

        const T &get() const {
            assert(is_present());
            return m_value;
        }

        bool is_present() const { return m_is_present; }
    };

    struct frame_params {
        optional_of<zimg_matrix_coefficients_e> matrix;
        optional_of<zimg_transfer_characteristics_e> transfer;
        optional_of<zimg_color_primaries_e> primaries;
        optional_of<zimg_pixel_range_e> range;
        optional_of<zimg_chroma_location_e> chromaloc;
    };

    struct graph_data {
        vszimgxx::FilterGraph graph;
        zimg_image_format src_format;
        zimg_image_format dst_format;

        graph_data(const zimg_image_format &src_format, const zimg_image_format &dst_format, const zimg_graph_builder_params &params) :
            graph(vszimgxx::FilterGraph::build(src_format, dst_format, &params)),
            src_format(src_format),
            dst_format(dst_format) {}
    };

    std::shared_ptr<graph_data> m_graph_data_p;
    std::shared_ptr<graph_data> m_graph_data_t;
    std::shared_ptr<graph_data> m_graph_data_b;

    VSNodeRef *m_node;
    VSVideoInfo m_vi;
    bool m_prefer_props; // If true, frame properties have precedence over filter arguments.
    double m_src_left, m_src_top, m_src_width, m_src_height;
    vszimgxx::zfilter_graph_builder_params m_params;

    frame_params m_frame_params;
    frame_params m_frame_params_in;

    template <class T, class Map>
    static void lookup_enum_str(const VSMap *map, const char *key, const Map &enum_table, optional_of<T> *out, const VSAPI *vsapi) {
        if (vsapi->mapNumElements(map, key) > 0) {
            const char *enum_str = propGetScalar<const char *>(map, key, vsapi);
            auto it = enum_table.find(enum_str);
            if (it != enum_table.end())
                *out = it->second;
            else
                throw std::runtime_error{ "bad value: "_s + key };
        }
    }

    template <class T, class Map>
    static void lookup_enum(const VSMap *map, const char *key, const Map &enum_table, optional_of<T> *out, const VSAPI *vsapi) {
        if (vsapi->mapNumElements(map, key) > 0) {
            *out = static_cast<T>(propGetScalar<int>(map, key, vsapi));
        } else {
            std::string altkey = std::string{ key } + "_s";
            lookup_enum_str(map, altkey.c_str(), enum_table, out, vsapi);
        }
    }

    template <class T, class Map>
    static bool lookup_enum_str_opt(const VSMap *map, const char *key, const Map &enum_table, T *out, const VSAPI *vsapi) {
        optional_of<T> opt;
        lookup_enum_str(map, key, enum_table, &opt, vsapi);
        if (opt.is_present())
            *out = opt.get();
        return opt.is_present();
    }

    template <class T>
    static void propagate_if_present(const optional_of<T> &in, T *out) {
        if (in.is_present())
            *out = in.get();
    }

    vszimg(const VSMap *in, void *userData, VSCore *core, const VSAPI *vsapi) :
        m_node{ nullptr },
        m_vi(),
        m_prefer_props(false),
        m_src_left(),
        m_src_top(),
        m_src_width(),
        m_src_height()
    {
        try {
            m_node = vsapi->mapGetNode(in, "clip", 0, nullptr);
            const VSVideoInfo &node_vi = *vsapi->getVideoInfo(m_node);

            m_vi = node_vi;

            m_vi.width = propGetScalarDef<unsigned>(in, "width", node_vi.width, vsapi);
            m_vi.height = propGetScalarDef<unsigned>(in, "height", node_vi.height, vsapi);

            int format_id = propGetScalarDef<int>(in, "format", 0, vsapi);
            if (format_id == 0) {
                m_vi.format = node_vi.format;
            } else {
                vsapi->getVideoFormatByID(&m_vi.format, format_id, core);
            }

            lookup_enum(in, "matrix", g_matrix_table, &m_frame_params.matrix, vsapi);
            lookup_enum(in, "transfer", g_transfer_table, &m_frame_params.transfer, vsapi);
            lookup_enum(in, "primaries", g_primaries_table, &m_frame_params.primaries, vsapi);
            lookup_enum(in, "range", g_range_table, &m_frame_params.range, vsapi);
            lookup_enum(in, "chromaloc", g_chromaloc_table, &m_frame_params.chromaloc, vsapi);

            lookup_enum(in, "matrix_in", g_matrix_table, &m_frame_params_in.matrix, vsapi);
            lookup_enum(in, "transfer_in", g_transfer_table, &m_frame_params_in.transfer, vsapi);
            lookup_enum(in, "primaries_in", g_primaries_table, &m_frame_params_in.primaries, vsapi);
            lookup_enum(in, "range_in", g_range_table, &m_frame_params_in.range, vsapi);
            lookup_enum(in, "chromaloc_in", g_chromaloc_table, &m_frame_params_in.chromaloc, vsapi);

        #if ZIMG_API_VERSION >= ZIMG_MAKE_API_VERSION(2, 3)
            m_params.cpu_type = ZIMG_CPU_AUTO_64B;
        #endif
            m_params.allow_approximate_gamma = 1;
            m_params.resample_filter = static_cast<zimg_resample_filter_e>(reinterpret_cast<intptr_t>(userData));
            m_params.filter_param_a = propGetScalarDef<double>(in, "filter_param_a", m_params.filter_param_a, vsapi);
            m_params.filter_param_b = propGetScalarDef<double>(in, "filter_param_b", m_params.filter_param_b, vsapi);

            if (lookup_enum_str_opt(in, "resample_filter_uv", g_resample_filter_table, &m_params.resample_filter_uv, vsapi)) {
                m_params.filter_param_a_uv = propGetScalarDef<double>(in, "filter_param_a_uv", m_params.filter_param_a_uv, vsapi);
                m_params.filter_param_b_uv = propGetScalarDef<double>(in, "filter_param_b_uv", m_params.filter_param_b_uv, vsapi);
            } else {
                m_params.resample_filter_uv = m_params.resample_filter;
                m_params.filter_param_a_uv = m_params.filter_param_a;
                m_params.filter_param_b_uv = m_params.filter_param_b;
            }

            lookup_enum_str_opt(in, "dither_type", g_dither_type_table, &m_params.dither_type, vsapi);
            lookup_enum_str_opt(in, "cpu_type", g_cpu_type_table, &m_params.cpu_type, vsapi);
            m_prefer_props = !!propGetScalarDef<int>(in, "prefer_props", 0, vsapi);

            m_src_left = propGetScalarDef<double>(in, "src_left", NAN, vsapi);
            m_src_top = propGetScalarDef<double>(in, "src_top", NAN, vsapi);
            m_src_width = propGetScalarDef<double>(in, "src_width", NAN, vsapi);
            m_src_height = propGetScalarDef<double>(in, "src_height", NAN, vsapi);
            m_params.nominal_peak_luminance = propGetScalarDef<double>(in, "nominal_luminance", NAN, vsapi);

            // Basic compatibility check.
            if (isConstantVideoFormat(&node_vi) && isConstantVideoFormat(&m_vi)) {
                vszimgxx::zimage_format src_format, dst_format;

                src_format.width = node_vi.width;
                src_format.height = node_vi.height;
                dst_format.width = m_vi.width;
                dst_format.height = m_vi.height;

                translate_vsformat(&node_vi.format, &src_format, vsapi);
                translate_vsformat(&m_vi.format, &dst_format, vsapi);

                if ((dst_format.color_family == ZIMG_COLOR_YUV || dst_format.color_family == ZIMG_COLOR_GREY)
                    && dst_format.matrix_coefficients == ZIMG_MATRIX_UNSPECIFIED
                    && src_format.color_family != ZIMG_COLOR_YUV
                    && src_format.color_family != ZIMG_COLOR_GREY
                    && !m_frame_params.matrix.is_present()) {
                    throw std::runtime_error{ "Matrix must be specified when converting to YUV or GRAY from RGB" };
                }
            }
        } catch (...) {
            freeFunc(core, vsapi);
            throw;
        }
    }

    std::shared_ptr<graph_data> get_graph_data(const zimg_image_format &src_format, const zimg_image_format &dst_format) {
        std::shared_ptr<graph_data> *data_ptr;

        if (src_format.field_parity == ZIMG_FIELD_TOP)
            data_ptr = &m_graph_data_t;
        else if (src_format.field_parity == ZIMG_FIELD_BOTTOM)
            data_ptr = &m_graph_data_b;
        else
            data_ptr = &m_graph_data_p;

        std::shared_ptr<graph_data> data = sp_atomic_load(data_ptr);
        if (!data || data->src_format != src_format || data->dst_format != dst_format) {
            data = std::make_shared<graph_data>(src_format, dst_format, m_params);
            sp_atomic_store(data_ptr, data);
        }

        return data;
    }

    void set_src_colorspace(zimg_image_format *src_format) {
        propagate_if_present(m_frame_params_in.matrix, &src_format->matrix_coefficients);
        propagate_if_present(m_frame_params_in.transfer, &src_format->transfer_characteristics);
        propagate_if_present(m_frame_params_in.primaries, &src_format->color_primaries);
        propagate_if_present(m_frame_params_in.range, &src_format->pixel_range);
        propagate_if_present(m_frame_params_in.chromaloc, &src_format->chroma_location);
    }

    void set_dst_colorspace(const zimg_image_format &src_format, zimg_image_format *dst_format) {
        // Avoid copying matrix coefficients when restricted by color family.
        if (dst_format->matrix_coefficients != ZIMG_MATRIX_RGB && dst_format->matrix_coefficients != ZIMG_MATRIX_YCGCO)
            dst_format->matrix_coefficients = src_format.matrix_coefficients;

        dst_format->transfer_characteristics = src_format.transfer_characteristics;
        dst_format->color_primaries = src_format.color_primaries;

        // Avoid propagating source pixel range and chroma location if color family changes.
        if (dst_format->color_family == src_format.color_family) {
            dst_format->pixel_range = src_format.pixel_range;

            if (dst_format->color_family == ZIMG_COLOR_YUV &&
                (dst_format->subsample_w || dst_format->subsample_h) &&
                (src_format.subsample_w || src_format.subsample_h))
            {
                dst_format->chroma_location = src_format.chroma_location;
            }
        }

        dst_format->field_parity = src_format.field_parity;

        propagate_if_present(m_frame_params.matrix, &dst_format->matrix_coefficients);
        propagate_if_present(m_frame_params.transfer, &dst_format->transfer_characteristics);
        propagate_if_present(m_frame_params.primaries, &dst_format->color_primaries);
        propagate_if_present(m_frame_params.range, &dst_format->pixel_range);
        propagate_if_present(m_frame_params.chromaloc, &dst_format->chroma_location);
    }

    const VSFrameRef *real_get_frame(const VSFrameRef *src_frame, VSCore *core, const VSAPI *vsapi) {
        VSFrameRef *dst_frame = nullptr;
        vszimgxx::zimage_format src_format, dst_format;

        try {
            const VSMap *src_props = vsapi->getFramePropertiesRO(src_frame);
            const VSVideoFormat *src_vsformat = vsapi->getVideoFrameFormat(src_frame);
            const VSVideoFormat *dst_vsformat = (m_vi.format.colorFamily != cfUndefined) ? &m_vi.format : src_vsformat;

            src_format.width = vsapi->getFrameWidth(src_frame, 0);
            src_format.height = vsapi->getFrameHeight(src_frame, 0);
            dst_format.width = m_vi.width ? static_cast<unsigned>(m_vi.width) : src_format.width;
            dst_format.height = m_vi.height ? static_cast<unsigned>(m_vi.height) : src_format.height;

            src_format.active_region.left = m_src_left;
            src_format.active_region.top = m_src_top;
            src_format.active_region.width = m_src_width;
            src_format.active_region.height = m_src_height;

            translate_vsformat(src_vsformat, &src_format, vsapi);
            translate_vsformat(dst_vsformat, &dst_format, vsapi);

            bool interlaced = false;

            if (m_prefer_props) {
                set_src_colorspace(&src_format);
                import_frame_props(src_props, &src_format, &interlaced, vsapi);
            } else {
                import_frame_props(src_props, &src_format, &interlaced, vsapi);
                set_src_colorspace(&src_format);
            }

            set_dst_colorspace(src_format, &dst_format);

<<<<<<< HEAD
            // Need to also check VSVideoFormat::id in case transformation to/from COMPAT is required.
            if (src_format == dst_format && isSameVideoFormat(src_vsformat, dst_vsformat) && !is_shifted(src_format))
                return vsapi->cloneFrameRef(src_frame);
=======
            // Need to also check VSFormat::id in case transformation to/from COMPAT is required.
            if (src_format == dst_format && src_vsformat->id == dst_vsformat->id && !is_shifted(src_format)) {
                VSFrameRef *clone = vsapi->copyFrame(src_frame, core);
                export_frame_props(dst_format, vsapi->getFramePropsRW(clone), vsapi);
                return clone;
            }
>>>>>>> e5648491

            dst_frame = vsapi->newVideoFrame(dst_vsformat, dst_format.width, dst_format.height, src_frame, core);

            if (interlaced) {
                vszimgxx::zimage_format src_format_t = src_format;
                vszimgxx::zimage_format dst_format_t = dst_format;

                src_format_t.height /= 2;
                dst_format_t.height /= 2;

                src_format_t.field_parity = ZIMG_FIELD_TOP;
                dst_format_t.field_parity = ZIMG_FIELD_TOP;
                std::shared_ptr<graph_data> graph_t = get_graph_data(src_format_t, dst_format_t);

                vszimgxx::zimage_format src_format_b = src_format_t;
                vszimgxx::zimage_format dst_format_b = dst_format_t;
                src_format_b.field_parity = ZIMG_FIELD_BOTTOM;
                dst_format_b.field_parity = ZIMG_FIELD_BOTTOM;
                std::shared_ptr<graph_data> graph_b = get_graph_data(src_format_b, dst_format_b);

                std::unique_ptr<void, decltype(&vsh_aligned_free)> tmp{
                    vsh_aligned_malloc(std::max(graph_t->graph.get_tmp_size(), graph_b->graph.get_tmp_size()), 64),
                    vsh_aligned_free
                };
                if (!tmp)
                    throw std::bad_alloc{};

                unpack_callback unpack_cb_t(graph_t->graph, src_frame, src_format_t, src_vsformat, true, core, vsapi);
                unpack_callback unpack_cb_b(graph_b->graph, src_frame, src_format_b, src_vsformat, true, core, vsapi);
                pack_callback pack_cb_t(graph_t->graph, dst_frame, dst_format_t, dst_vsformat, true, core, vsapi);
                pack_callback pack_cb_b(graph_b->graph, dst_frame, dst_format_b, dst_vsformat, true, core, vsapi);

                graph_t->graph.process(unpack_cb_t.buffer(), pack_cb_t.buffer(), tmp.get(), unpack_cb_t.callback(), &unpack_cb_t, pack_cb_t.callback(), &pack_cb_t);
                graph_b->graph.process(unpack_cb_b.buffer(), pack_cb_b.buffer(), tmp.get(), unpack_cb_b.callback(), &unpack_cb_b, pack_cb_b.callback(), &pack_cb_b);
            } else {
                std::shared_ptr<graph_data> graph = get_graph_data(src_format, dst_format);

                unpack_callback unpack_cb{ graph->graph, src_frame, src_format, src_vsformat, false, core, vsapi };
                pack_callback pack_cb{ graph->graph, dst_frame, dst_format, dst_vsformat, false, core, vsapi };

                std::unique_ptr<void, decltype(&vsh_aligned_free)> tmp{
                    vsh_aligned_malloc(graph->graph.get_tmp_size(), 64),
                    vsh_aligned_free
                };
                if (!tmp)
                    throw std::bad_alloc{};

                graph->graph.process(unpack_cb.buffer(), pack_cb.buffer(), tmp.get(), unpack_cb.callback(), &unpack_cb, pack_cb.callback(), &pack_cb);
            }

            VSMap *dst_props = vsapi->getFramePropertiesRW(dst_frame);
            propagate_sar(src_props, dst_props, src_format, dst_format, vsapi);
            export_frame_props(dst_format, dst_props, vsapi);
        } catch (const vszimgxx::zerror &e) {
            vsapi->freeFrame(dst_frame);

            if (e.code == ZIMG_ERROR_NO_COLORSPACE_CONVERSION) {
                char buf[256];

                snprintf(buf, sizeof(buf), "Resize error %d: %s (%d/%d/%d => %d/%d/%d). May need to specify additional colorspace parameters.",
                    e.code, e.msg, src_format.matrix_coefficients, src_format.transfer_characteristics, src_format.color_primaries,
                    dst_format.matrix_coefficients, dst_format.transfer_characteristics, dst_format.color_primaries);
                throw std::runtime_error{ buf };
            } else {
                throw;
            }
        } catch (...) {
            vsapi->freeFrame(dst_frame);
            throw;
        }

        return dst_frame;
    }
public:
    ~vszimg() {
        assert(!m_node);
    }

    void freeFunc(VSCore *core, const VSAPI *vsapi) {
        vsapi->freeNode(m_node);
        m_node = nullptr;
    }

    const VSFrameRef *get_frame(int n, int activationReason, void **frameData, VSFrameContext *frameCtx, VSCore *core, const VSAPI *vsapi) {
        const VSFrameRef *ret = nullptr;
        const VSFrameRef *src_frame = nullptr;

        try {
            if (activationReason == arInitial) {
                vsapi->requestFrameFilter(n, m_node, frameCtx);
            } else if (activationReason == arAllFramesReady) {
                src_frame = vsapi->getFrameFilter(n, m_node, frameCtx);
                ret = real_get_frame(src_frame, core, vsapi);
            }
        } catch (const vszimgxx::zerror &e) {
            std::string errmsg = "Resize error " + std::to_string(e.code) + ": " + e.msg;
            vsapi->setFilterError(errmsg.c_str(), frameCtx);
        } catch (const std::exception &e) {
            vsapi->setFilterError(("Resize error: "_s + e.what()).c_str(), frameCtx);
        }

        vsapi->freeFrame(src_frame);
        return ret;
    }

    static void create(const VSMap *in, VSMap *out, void *userData, VSCore *core, const VSAPI *vsapi) {
        try {
            vszimg *x = new vszimg{ in, userData, core, vsapi };
            const char *resizeType = "UnknownResize";
            switch (reinterpret_cast<uintptr_t>(userData)) {
                case ZIMG_RESIZE_POINT:
                    resizeType = "Point";
                    break;
                case ZIMG_RESIZE_BILINEAR:
                    resizeType = "Bilinear";
                    break;
                case ZIMG_RESIZE_BICUBIC:
                    resizeType = "Bicubic";
                    break;
                case ZIMG_RESIZE_SPLINE16:
                    resizeType = "Spline16";
                    break;
                case ZIMG_RESIZE_SPLINE36:
                    resizeType = "Spline36";
                    break;
                case ZIMG_RESIZE_SPLINE64:
                    resizeType = "Spline64";
                    break;
                case ZIMG_RESIZE_LANCZOS:
                    resizeType = "Lanczos";
                    break;
            }
            vsapi->createVideoFilter(out, resizeType, &x->m_vi, 1, &vszimg_get_frame, vszimg_free, fmParallel, 0, x, core);
        } catch (const vszimgxx::zerror &e) {
            std::string errmsg = "Resize error " + std::to_string(e.code) + ": " + e.msg;
            vsapi->mapSetError(out, errmsg.c_str());
        } catch (const std::exception &e) {
            vsapi->mapSetError(out, ("Resize error: "_s + e.what()).c_str());
        }
    }
};

void VS_CC vszimg_create(const VSMap *in, VSMap *out, void *userData, VSCore *core, const VSAPI *vsapi) {
    vszimg::create(in, out, userData, core, vsapi);
}

void VS_CC vszimg_free(void *instanceData, VSCore *core, const VSAPI *vsapi) {
<<<<<<< HEAD
    auto x = static_cast<vszimg *>(instanceData);
    x->freeFunc(core, vsapi);
=======
    vszimg *x = static_cast<vszimg *>(instanceData);
    x->free(core, vsapi);
>>>>>>> e5648491
    delete x;
}

const VSFrameRef * VS_CC vszimg_get_frame(int n, int activationReason, void *instanceData, void **frameData, VSFrameContext *frameCtx, VSCore *core, const VSAPI *vsapi) {
    return static_cast<vszimg *>(instanceData)->get_frame(n, activationReason, frameData, frameCtx, core, vsapi);
}

} // namespace


void VS_CC resizeInitialize(VSPlugin *plugin, const VSPLUGINAPI *vspapi) {
#define INT_OPT(x) #x ":int:opt;"
#define FLOAT_OPT(x) #x ":float:opt;"
#define DATA_OPT(x) #x ":data:opt;"
#define ENUM_OPT(x) INT_OPT(x) DATA_OPT(x ## _s)
    static const char FORMAT_DEFINITION[] =
        "clip:vnode;"
        INT_OPT(width)
        INT_OPT(height)
        INT_OPT(format)
        ENUM_OPT(matrix)
        ENUM_OPT(transfer)
        ENUM_OPT(primaries)
        ENUM_OPT(range)
        ENUM_OPT(chromaloc)
        ENUM_OPT(matrix_in)
        ENUM_OPT(transfer_in)
        ENUM_OPT(primaries_in)
        ENUM_OPT(range_in)
        ENUM_OPT(chromaloc_in)
        FLOAT_OPT(filter_param_a)
        FLOAT_OPT(filter_param_b)
        DATA_OPT(resample_filter_uv)
        FLOAT_OPT(filter_param_a_uv)
        FLOAT_OPT(filter_param_b_uv)
        DATA_OPT(dither_type)
        DATA_OPT(cpu_type)
        INT_OPT(prefer_props)
        FLOAT_OPT(src_left)
        FLOAT_OPT(src_top)
        FLOAT_OPT(src_width)
        FLOAT_OPT(src_height)
        FLOAT_OPT(nominal_luminance);
#undef INT_OPT
#undef FLOAT_OPT
#undef DATA_OPT
#undef ENUM_OPT

    static const char RETURN_FORMAT_DEFINITION[] = "clip:vnode;";

    vspapi->configPlugin(VS_RESIZE_PLUGIN_ID, "resize", "VapourSynth Resize", VAPOURSYNTH_INTERNAL_PLUGIN_VERSION, VAPOURSYNTH_API_VERSION, 0, plugin);
    vspapi->registerFunction("Bilinear", FORMAT_DEFINITION, RETURN_FORMAT_DEFINITION, vszimg_create, (void *)ZIMG_RESIZE_BILINEAR, plugin);
    vspapi->registerFunction("Bicubic", FORMAT_DEFINITION, RETURN_FORMAT_DEFINITION, vszimg_create, (void *)ZIMG_RESIZE_BICUBIC, plugin);
    vspapi->registerFunction("Point", FORMAT_DEFINITION, RETURN_FORMAT_DEFINITION, vszimg_create, (void *)ZIMG_RESIZE_POINT, plugin);
    vspapi->registerFunction("Lanczos", FORMAT_DEFINITION, RETURN_FORMAT_DEFINITION, vszimg_create, (void *)ZIMG_RESIZE_LANCZOS, plugin);
    vspapi->registerFunction("Spline16", FORMAT_DEFINITION, RETURN_FORMAT_DEFINITION, vszimg_create, (void *)ZIMG_RESIZE_SPLINE16, plugin);
    vspapi->registerFunction("Spline36", FORMAT_DEFINITION, RETURN_FORMAT_DEFINITION, vszimg_create, (void *)ZIMG_RESIZE_SPLINE36, plugin);
    vspapi->registerFunction("Spline64", FORMAT_DEFINITION, RETURN_FORMAT_DEFINITION, vszimg_create, (void *)ZIMG_RESIZE_SPLINE64, plugin);
}<|MERGE_RESOLUTION|>--- conflicted
+++ resolved
@@ -842,18 +842,11 @@
 
             set_dst_colorspace(src_format, &dst_format);
 
-<<<<<<< HEAD
-            // Need to also check VSVideoFormat::id in case transformation to/from COMPAT is required.
-            if (src_format == dst_format && isSameVideoFormat(src_vsformat, dst_vsformat) && !is_shifted(src_format))
-                return vsapi->cloneFrameRef(src_frame);
-=======
-            // Need to also check VSFormat::id in case transformation to/from COMPAT is required.
-            if (src_format == dst_format && src_vsformat->id == dst_vsformat->id && !is_shifted(src_format)) {
+            if (src_format == dst_format && isSameVideoFormat(src_vsformat, dst_vsformat) && !is_shifted(src_format)) {
                 VSFrameRef *clone = vsapi->copyFrame(src_frame, core);
-                export_frame_props(dst_format, vsapi->getFramePropsRW(clone), vsapi);
+                export_frame_props(dst_format, vsapi->getFramePropertiesRW(clone), vsapi);
                 return clone;
             }
->>>>>>> e5648491
 
             dst_frame = vsapi->newVideoFrame(dst_vsformat, dst_format.width, dst_format.height, src_frame, core);
 
@@ -1001,13 +994,8 @@
 }
 
 void VS_CC vszimg_free(void *instanceData, VSCore *core, const VSAPI *vsapi) {
-<<<<<<< HEAD
-    auto x = static_cast<vszimg *>(instanceData);
+    vszimg *x = static_cast<vszimg *>(instanceData);
     x->freeFunc(core, vsapi);
-=======
-    vszimg *x = static_cast<vszimg *>(instanceData);
-    x->free(core, vsapi);
->>>>>>> e5648491
     delete x;
 }
 
