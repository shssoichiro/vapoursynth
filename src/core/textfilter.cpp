--- conflicted
+++ resolved
@@ -39,11 +39,7 @@
 typedef std::vector<std::string> stringlist;
 } // namespace
 
-<<<<<<< HEAD
-static void scrawl_character_int(unsigned char c, uint8_t *image, ptrdiff_t stride, int dest_x, int dest_y, int bitsPerSample) {
-=======
-static void scrawl_character_int(unsigned char c, uint8_t *image, int stride, int dest_x, int dest_y, int bitsPerSample, int scale) {
->>>>>>> e5648491
+static void scrawl_character_int(unsigned char c, uint8_t *image, ptrdiff_t stride, int dest_x, int dest_y, int bitsPerSample, int scale) {
     int black = 16 << (bitsPerSample - 8);
     int white = 235 << (bitsPerSample - 8);
     int x, y;
@@ -75,11 +71,7 @@
 }
 
 
-<<<<<<< HEAD
-static void scrawl_character_float(unsigned char c, uint8_t *image, ptrdiff_t stride, int dest_x, int dest_y) {
-=======
-static void scrawl_character_float(unsigned char c, uint8_t *image, int stride, int dest_x, int dest_y, int scale) {
->>>>>>> e5648491
+static void scrawl_character_float(unsigned char c, uint8_t *image, ptrdiff_t stride, int dest_x, int dest_y, int scale) {
     float white = 1.0f;
     float black = 0.0f;
     int x, y;
@@ -170,13 +162,8 @@
 }
 
 
-<<<<<<< HEAD
-static void scrawl_text(std::string txt, int alignment, VSFrameRef *frame, const VSAPI *vsapi) {
+static void scrawl_text(std::string txt, int alignment, int scale, VSFrameRef *frame, const VSAPI *vsapi) {
     const VSVideoFormat *frame_format = vsapi->getVideoFrameFormat(frame);
-=======
-static void scrawl_text(std::string txt, int alignment, int scale, VSFrameRef *frame, const VSAPI *vsapi) {
-    const VSFormat *frame_format = vsapi->getFrameFormat(frame);
->>>>>>> e5648491
     int width = vsapi->getFrameWidth(frame, 0);
     int height = vsapi->getFrameHeight(frame, 0);
 
@@ -712,16 +699,12 @@
         return;
     }
 
-<<<<<<< HEAD
+    d->scale = vsh::int64ToIntS(vsapi->mapGetInt(in, "scale", 0, &err));
+    if (err) {
+        d->scale = 1;
+    }
+
     d->filter = reinterpret_cast<intptr_t>(userData);
-=======
-    d.scale = int64ToIntS(vsapi->propGetInt(in, "scale", 0, &err));
-    if (err) {
-        d.scale = 1;
-    }
-
-    d.filter = reinterpret_cast<intptr_t>(userData);
->>>>>>> e5648491
 
     switch (d->filter) {
     case FILTER_TEXT:
@@ -762,53 +745,33 @@
     vspapi->registerFunction("Text",
         "clip:vnode;"
         "text:data;"
-<<<<<<< HEAD
-        "alignment:int:opt;",
+        "alignment:int:opt;"
+        "scale:int:opt;",
         "clip:vnode;",
         textCreate, reinterpret_cast<void *>(FILTER_TEXT), plugin);
     vspapi->registerFunction("ClipInfo",
         "clip:vnode;"
-        "alignment:int:opt;",
+        "alignment:int:opt;"
+        "scale:int:opt;",
         "clip:vnode;",
         textCreate, reinterpret_cast<void *>(FILTER_CLIPINFO), plugin);
     vspapi->registerFunction("CoreInfo",
         "clip:vnode:opt;"
-        "alignment:int:opt;",
+        "alignment:int:opt;"
+        "scale:int:opt;",
         "clip:vnode;",
         textCreate, reinterpret_cast<void *>(FILTER_COREINFO), plugin);
     vspapi->registerFunction("FrameNum",
         "clip:vnode;"
-        "alignment:int:opt;",
-        "clip:vnode;",
-=======
         "alignment:int:opt;"
         "scale:int:opt;",
-        textCreate, reinterpret_cast<void *>(FILTER_TEXT), plugin);
-    registerFunc("ClipInfo",
-        "clip:clip;"
-        "alignment:int:opt;"
-        "scale:int:opt;",
-        textCreate, reinterpret_cast<void *>(FILTER_CLIPINFO), plugin);
-    registerFunc("CoreInfo",
-        "clip:clip:opt;"
-        "alignment:int:opt;"
-        "scale:int:opt;",
-        textCreate, reinterpret_cast<void *>(FILTER_COREINFO), plugin);
-    registerFunc("FrameNum",
-        "clip:clip;"
-        "alignment:int:opt;"
-        "scale:int:opt;",
->>>>>>> e5648491
+        "clip:vnode;",
         textCreate, reinterpret_cast<void *>(FILTER_FRAMENUM), plugin);
     vspapi->registerFunction("FrameProps",
         "clip:vnode;"
         "props:data[]:opt;"
-<<<<<<< HEAD
-        "alignment:int:opt;",
-        "clip:vnode;",
-=======
         "alignment:int:opt;"
         "scale:int:opt;",
->>>>>>> e5648491
+        "clip:vnode;",
         textCreate, reinterpret_cast<void *>(FILTER_FRAMEPROPS), plugin);
 }