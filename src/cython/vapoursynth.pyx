--- conflicted
+++ resolved
@@ -23,22 +23,9 @@
 from vsscript_internal cimport VSScript
 cimport cython.parallel
 from cython cimport view, final
-<<<<<<< HEAD
 from libc.stdint cimport intptr_t, int16_t, uint16_t, int32_t, uint32_t
 from cpython.buffer cimport (PyBUF_WRITABLE, PyBUF_FORMAT, PyBUF_STRIDES,
                              PyBUF_F_CONTIGUOUS)
-=======
-from libc.stdint cimport intptr_t, uint16_t, uint32_t
-from cpython.buffer cimport PyBUF_SIMPLE
-from cpython.buffer cimport PyBuffer_FillInfo
-from cpython.buffer cimport PyBuffer_IsContiguous
-from cpython.buffer cimport PyBuffer_Release
-from cpython.buffer cimport PyObject_GetBuffer
-from cpython.memoryview cimport PyMemoryView_FromObject
-from cpython.memoryview cimport PyMemoryView_GET_BUFFER
-from cpython.number cimport PyIndex_Check
-from cpython.number cimport PyNumber_Index
->>>>>>> 52b87261
 from cpython.ref cimport Py_INCREF, Py_DECREF
 import os
 import ctypes
@@ -743,7 +730,6 @@
                     result = errormsg.decode('utf-8')
                 result = Error(result)
 
-<<<<<<< HEAD
             elif isinstance(d.node, VideoNode):
                 result = createConstFrame(f, d.funcs, d.node.core.core)
 
@@ -753,39 +739,6 @@
             else:
                 result = Error("This should not happen. Add your own node-implementation to the frameDoneCallback code.")
             
-=======
-cdef void __stdcall frameDoneCallbackOutput(void *data, const VSFrameRef *f, int n, VSNodeRef *node, const char *errormsg) with gil:
-    cdef CallbackData d = <CallbackData>data
-    d.completed += 1
-
-    if f == NULL:
-        d.total = d.requested
-        if errormsg == NULL:
-            d.error = 'Failed to retrieve frame ' + str(n)
-        else:
-            d.error = 'Failed to retrieve frame ' + str(n) + ' with error: ' + errormsg.decode('utf-8')
-        d.output += 1
-    else:
-        d.reorder[n] = createConstVideoFrame(f, d.funcs, d.node.core.core)
-
-        write = d.fileobj.write
-        writelines = VideoFrame._writelines
-
-        while d.output in d.reorder:
-            frame_obj = d.reorder[d.output]
-            try:
-                if d.y4m:
-                    d.fileobj.write(b'FRAME\n')
-                writelines(frame_obj, write)
-            except BaseException as e:
-                d.error = 'File write call returned an error: ' + str(e)
-                d.total = d.requested
-
-            del d.reorder[d.output]
-            d.output += 1
-
-        if d.progress_update is not None:
->>>>>>> 52b87261
             try:
                 d.receive(n, result)
             except:
@@ -843,11 +796,7 @@
         ckey = key.encode('utf-8')
         val = ndict[key]
 
-<<<<<<< HEAD
         if isinstance(val, (str, bytes, bytearray, RawNode)):
-=======
-        if isinstance(val, (str, bytes, bytearray, VideoNode, VideoFrame)):
->>>>>>> 52b87261
             val = [val]
         else:
             try:
@@ -895,7 +844,7 @@
         if val is None:
             continue
 
-        if isinstance(val, (str, bytes, bytearray, VideoNode, VideoFrame)) or not isinstance(val, Iterable):
+        if isinstance(val, (str, bytes, bytearray, VideoNode)) or not isinstance(val, Iterable):
             val = [val]
 
         for v in val:
@@ -1082,7 +1031,7 @@
         cdef bytes b = name.encode('utf-8')
         cdef const VSAPI *funcs = self.funcs
         val = value
-        if isinstance(val, (str, bytes, bytearray, VideoNode, VideoFrame)):
+        if isinstance(val, (str, bytes, bytearray, VideoNode)):
             val = [val]
         else:
             try:
@@ -1254,18 +1203,9 @@
     cdef VSFrame *f
     cdef VSCore *core
     cdef const VSAPI *funcs
-<<<<<<< HEAD
     cdef readonly bint readonly
     cdef readonly FrameProps props
     
-=======
-    cdef readonly Format format
-    cdef readonly int width
-    cdef readonly int height
-    cdef unsigned flags
-    cdef readonly VideoProps props
-
->>>>>>> 52b87261
     cdef object __weakref__
 
     def __init__(self):
@@ -1275,7 +1215,6 @@
         if self.funcs:
             self.funcs.freeFrame(self.constf)
 
-<<<<<<< HEAD
 
 cdef class VideoFrame(RawFrame):
     cdef readonly VideoFormat format
@@ -1284,11 +1223,6 @@
 
     def __init__(self):
         raise Error('Class cannot be instantiated directly')
-=======
-    @property
-    def readonly(self):
-        return not self.flags & 1
->>>>>>> 52b87261
 
     def copy(self):
         return createVideoFrame(self.funcs.copyFrame(self.constf, self.core), self.funcs, self.core)
@@ -1367,75 +1301,6 @@
         for x in range(self.format.num_planes):
             yield VideoPlane.__new__(VideoPlane, self, x)
 
-    def _writelines(self, write):
-        cdef:
-            char* ptr
-            ssize_t stride  # no clue why cython turns this into a py object
-
-        assert callable(write), "'write' is not callable"
-
-        lib = self.funcs
-        frame = <VSFrameRef*> self.constf
-        format = lib.getFrameFormat(frame)
-
-        # reuse the same _2dview for each plane
-        view = allocinfo(format)
-        view.base.obj = self
-        view.base.readonly = not self.flags & 1
-
-        for x in range(format.numPlanes):
-            fillinfo(&view.base, frame, x, &self.flags, lib)
-
-            data = PyMemoryView_FromObject(view)
-
-            if not PyBuffer_IsContiguous(&view.base, b'C'):
-                # write data line by line
-                tmp = PyMemoryView_GET_BUFFER(data)
-                tmp.ndim = 1
-                tmp.shape += 1
-                tmp.strides += 1
-                tmp.len = tmp.shape[0] * tmp.itemsize
-
-                ptr = <char*> tmp.buf
-                lines = view.base.shape[0]
-                stride = view.base.strides[0]
-
-                for _ in range(lines):
-                    line = PyMemoryView_FromObject(data)
-                    write(line)
-                    ptr += stride
-                    tmp.buf = ptr
-            else:
-                write(data)
-
-    def __getitem__(self, index):
-        if PyIndex_Check(index):
-            index = PyNumber_Index(index)
-        else:
-            raise TypeError("frame indices must be integers, not %s"
-                            % (type(index).__name__,))
-
-        lib = self.funcs
-        frame = <VSFrameRef*> self.constf
-        format = lib.getFrameFormat(frame)
-
-        if index < 0:
-            index += format.numPlanes
-        if not 0 <= index < format.numPlanes:
-            raise IndexError("index out of range")
-
-        data = allocinfo(format)
-        data.base.obj = self
-        data.base.readonly = not self.flags & 1
-
-        fillinfo(&data.base, frame, index, &self.flags, lib)
-
-        return PyMemoryView_FromObject(data)
-
-    def __len__(self):
-        lib = self.funcs
-        return lib.getFrameFormat(self.constf).numPlanes
-
     def __str__(self):
         cdef str s = 'VideoFrame\n'
         s += '\tFormat: ' + self.format.name + '\n'
@@ -1450,13 +1315,8 @@
     instance.f = NULL
     instance.funcs = funcs
     instance.core = core
-<<<<<<< HEAD
     instance.readonly = True
     instance.format = createVideoFormat(funcs.getVideoFrameFormat(constf), funcs, core)
-=======
-    instance.flags = 0
-    instance.format = createFormat(funcs.getFrameFormat(constf))
->>>>>>> 52b87261
     instance.width = funcs.getFrameWidth(constf, 0)
     instance.height = funcs.getFrameHeight(constf, 0)
     instance.props = createFrameProps(instance)
@@ -1469,116 +1329,96 @@
     instance.f = f
     instance.funcs = funcs
     instance.core = core
-<<<<<<< HEAD
     instance.readonly = False
     instance.format = createVideoFormat(funcs.getVideoFrameFormat(f), funcs, core)
-=======
-    instance.flags = -1
-    instance.format = createFormat(funcs.getFrameFormat(f))
->>>>>>> 52b87261
     instance.width = funcs.getFrameWidth(f, 0)
     instance.height = funcs.getFrameHeight(f, 0)
     instance.props = createFrameProps(instance)
     return instance
 
 
-@cython.final
-@cython.internal
-@cython.freelist(16)
-cdef class _2dview:
-    cdef:
-        Py_buffer base
-        ssize_t smalltable[4]  # shape, strides
-
-    def __cinit__(self):
-        # need Py_buffer.obj to be non-NULL
-        PyBuffer_FillInfo(&self.base, None, NULL, 0, True, PyBUF_SIMPLE)
-
-        self.base.ndim = 2
-        self.base.shape = &self.smalltable[0]
-        self.base.strides = &self.smalltable[2]
-
-    def __dealloc__(self):
-        PyBuffer_Release(&self.base)  # not handled by Cython
-
-    def __getbuffer__(self, Py_buffer* view, int flags):
-        # provide full info right away,
-        # PEP-3118 compliance is left to memoryview
-        view.obj = self.base.obj  # XXX: _2dview instances are temporary
-                                  #      (requires Python>=3.3)
-        view.buf = self.base.buf
-        view.len = self.base.len
-        view.readonly = self.base.readonly
-        view.itemsize = self.base.itemsize
-        view.format = self.base.format
-        view.ndim = self.base.ndim
-        view.shape = self.base.shape
-        view.strides = self.base.strides
-        view.suboffsets = self.base.suboffsets
-        view.internal = self.base.internal
-
-
-cdef _2dview allocinfo(const VSFormat* format):
-    cdef:
-        _2dview self
-
-    self = _2dview.__new__(_2dview)
-    self.base.itemsize = format.bytesPerSample
-    self.base.strides[1] = format.bytesPerSample
-
-    if format.sampleType == INTEGER:
-        if format.bytesPerSample == 1:
-            self.base.format = 'B'
-        elif format.bytesPerSample == 2:
-            self.base.format = 'H'
-        elif format.bytesPerSample == 4:
-            self.base.format = 'I'
-    elif format.sampleType == FLOAT:
-        if format.bytesPerSample == 2:
-            self.base.format = 'e'
-        elif format.bytesPerSample == 4:
-            self.base.format = 'f'
-
-    return self
-
-
-cdef void fillinfo(Py_buffer* view, VSFrameRef* frame, int plane, unsigned* flags, const VSAPI* lib) nogil:
-    view.shape[1] = lib.getFrameWidth(frame, plane)
-    view.shape[0] = lib.getFrameHeight(frame, plane)
-    view.strides[0] = lib.getStride(frame, plane)
-    view.len = view.shape[0] * view.shape[1] * view.itemsize
-
-    cdef:
-        unsigned mask = 1 << plane+1
-
-    if flags[0] & mask:  # trigger copy-on-write
-        flags[0] &= ~mask  # only do so once, see GH-724
-        view.buf = <void*> lib.getWritePtr(frame, plane)
-    else:
-        view.buf = <void*> lib.getReadPtr(frame, plane)
-
-
-# TODO: deprecate this
 cdef class VideoPlane:
-    cdef:
-        object data
-
-    def __cinit__(self, *args, **kwargs):
-        self.data = VideoFrame.__getitem__(*args, **kwargs)
+    cdef VideoFrame frame
+    cdef int plane
+    cdef Py_ssize_t shape[2]
+    cdef Py_ssize_t strides[2]
+    cdef char* format
+
+    def __cinit__(self, VideoFrame frame, int plane):
+        cdef Py_ssize_t itemsize
+
+        if not (0 <= plane < frame.format.num_planes):
+            raise IndexError("specified plane index out of range")
+
+        self.shape[1] = <Py_ssize_t> frame.width
+        self.shape[0] = <Py_ssize_t> frame.height
+        if plane:
+            self.shape[1] >>= <Py_ssize_t> frame.format.subsampling_w
+            self.shape[0] >>= <Py_ssize_t> frame.format.subsampling_h
+
+        self.strides[1] = itemsize = <Py_ssize_t> frame.format.bytes_per_sample
+        self.strides[0] = <Py_ssize_t> frame.funcs.getStride(frame.constf, plane)
+
+        if frame.format.sample_type == INTEGER:
+            if itemsize == 1:
+                self.format = b'B'
+            elif itemsize == 2:
+                self.format = b'H'
+            elif itemsize == 4:
+                self.format = b'I'
+        elif frame.format.sample_type == FLOAT:
+            if itemsize == 2:
+                self.format = b'e'
+            elif itemsize == 4:
+                self.format = b'f'
+
+        self.frame = frame
+        self.plane = plane
 
     @property
     def width(self):
         """Plane's pixel width."""
-        return PyMemoryView_GET_BUFFER(self.data).shape[1]
+        if self.plane:
+            return self.frame.width >> self.frame.format.subsampling_w
+        return self.frame.width
 
     @property
     def height(self):
         """Plane's pixel height."""
-        return PyMemoryView_GET_BUFFER(self.data).shape[0]
+        if self.plane:
+            return self.frame.height >> self.frame.format.subsampling_h
+        return self.frame.height
 
     def __getbuffer__(self, Py_buffer* view, int flags):
-        # forward the request to the memoryview instance
-        PyObject_GetBuffer(self.data, view, flags)
+        if (flags & PyBUF_F_CONTIGUOUS) == PyBUF_F_CONTIGUOUS:
+            raise BufferError("C-contiguous buffer only.")
+
+        if self.frame.readonly:
+            if flags & PyBUF_WRITABLE:
+                raise BufferError("Object is not writable.")
+            view.buf = (<void*> self.frame.funcs.getReadPtr(self.frame.constf, self.plane))
+        else:
+            view.buf = (<void*> self.frame.funcs.getWritePtr(self.frame.f, self.plane))
+
+        if flags & PyBUF_STRIDES:
+            view.shape = self.shape
+            view.strides = self.strides
+        else:
+            view.shape = NULL
+            view.strides = NULL
+
+        if flags & PyBUF_FORMAT:
+            view.format = self.format
+        else:
+            view.format = NULL
+
+        view.obj = self
+        view.len = self.shape[0] * self.shape[1] * self.strides[1]
+        view.readonly = self.frame.readonly
+        view.itemsize = self.strides[1]
+        view.ndim = 2
+        view.suboffsets = NULL
+        view.internal = NULL
 
 
 cdef class AudioFrame(RawFrame):
