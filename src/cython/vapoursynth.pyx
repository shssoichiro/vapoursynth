#  Copyright (c) 2012-2016 Fredrik Mellbin
#
#  This file is part of VapourSynth.
#
#  VapourSynth is free software; you can redistribute it and/or
#  modify it under the terms of the GNU Lesser General Public
#  License as published by the Free Software Foundation; either
#  version 2.1 of the License, or (at your option) any later version.
#
#  VapourSynth is distributed in the hope that it will be useful,
#  but WITHOUT ANY WARRANTY; without even the implied warranty of
#  MERCHANTABILITY or FITNESS FOR A PARTICULAR PURPOSE.  See the GNU
#  Lesser General Public License for more details.
#
#  You should have received a copy of the GNU Lesser General Public
#  License along with VapourSynth; if not, write to the Free Software
#  Foundation, Inc., 51 Franklin Street, Fifth Floor, Boston, MA 02110-1301 USA
""" This is the VapourSynth module implementing the Python bindings. """

cimport vapoursynth
cimport cython.parallel
from cython cimport view
from libc.stdint cimport intptr_t, uint16_t, uint32_t
from cpython.ref cimport Py_INCREF, Py_DECREF
import os
import ctypes
import threading
import traceback
import gc
import sys

_using_vsscript = False
_environment_id_stack = []
_environment_id = None
_stored_outputs = {}
_cores = {}
_stored_output = {}
_core = None
_message_handler = None
cdef const VSAPI *_vsapi = NULL
cdef int _api_version = 0x30004

GRAY  = vapoursynth.cmGray
RGB   = vapoursynth.cmRGB
YUV   = vapoursynth.cmYUV
YCOCG = vapoursynth.cmYCoCg
COMPAT= vapoursynth.cmCompat

GRAY8 = vapoursynth.pfGray8
GRAY16 = vapoursynth.pfGray16

GRAYH = vapoursynth.pfGrayH
GRAYS = vapoursynth.pfGrayS

YUV420P8 = vapoursynth.pfYUV420P8
YUV422P8 = vapoursynth.pfYUV422P8
YUV444P8 = vapoursynth.pfYUV444P8
YUV410P8 = vapoursynth.pfYUV410P8
YUV411P8 = vapoursynth.pfYUV411P8
YUV440P8 = vapoursynth.pfYUV440P8

YUV420P9 = vapoursynth.pfYUV420P9
YUV422P9 = vapoursynth.pfYUV422P9
YUV444P9 = vapoursynth.pfYUV444P9

YUV420P10 = vapoursynth.pfYUV420P10
YUV422P10 = vapoursynth.pfYUV422P10
YUV444P10 = vapoursynth.pfYUV444P10

YUV420P16 = vapoursynth.pfYUV420P16
YUV422P16 = vapoursynth.pfYUV422P16
YUV444P16 = vapoursynth.pfYUV444P16

YUV444PH = vapoursynth.pfYUV444PH
YUV444PS = vapoursynth.pfYUV444PS

RGB24 = vapoursynth.pfRGB24
RGB27 = vapoursynth.pfRGB27
RGB30 = vapoursynth.pfRGB30
RGB48 = vapoursynth.pfRGB48

RGBH = vapoursynth.pfRGBH
RGBS = vapoursynth.pfRGBS

COMPATBGR32 = vapoursynth.pfCompatBGR32
COMPATYUY2 = vapoursynth.pfCompatYUY2

INTEGER = vapoursynth.stInteger
FLOAT = vapoursynth.stFloat

import inspect
import typing

def _construct_parameter(signature):
    name,type,*opt = signature.split(":")

    # Handle Arrays.
    if type.endswith("[]"):
        array = True
        type = type[:-2]
    else:
        array = False

    # Handle types
    if type == "clip":
        type = vapoursynth.VideoNode
    elif type == "frame":
        type = vapoursynth.VideoFrame
    elif type == "func":
        type = typing.Union[vapoursynth.Func, typing.Callable]
    elif type == "int":
        type = int
    elif type == "float":
        type = float
    elif type == "data":
        type = typing.Union[str, bytes, bytearray]
    else:
        raise ValueError("Couldn't determine type")

    # Make the type a sequence.
    if array:
        type = typing.Sequence[type]

    # Mark an optional type
    if opt:
        type = typing.Optional[type]
        opt = None
    else:
        opt = inspect.Parameter.empty
        
        
    return inspect.Parameter(
        name, inspect.Parameter.POSITIONAL_OR_KEYWORD,
        default=opt, annotation=type
    )

def construct_signature(signature, injected=None):
    if isinstance(signature, vapoursynth.Function):
        signature = signature.signature

    params = list(
        _construct_parameter(param)
        for param in signature.split(";")
        if param
    )
    
    if injected:
        params[0] = params[0].replace(default=injected)
    
    return inspect.Signature(tuple(params), return_annotation=vapoursynth.VideoNode)
    

class Error(Exception):
    def __init__(self, value):
        self.value = value

    def __str__(self):
        return str(self.value)
        
    def __repr__(self):
        return repr(self.value)

cdef void __stdcall message_handler_wrapper(int msgType, const char *msg, void *userData) nogil:
    with gil:
        global _message_handler
        _message_handler(msgType, msg.decode('utf-8'))
        
def set_message_handler(handler_func):
    cdef const VSAPI *funcs
    global _message_handler
    funcs = getVapourSynthAPI(_api_version)
    if funcs == NULL:
        raise Error('Failed to obtain VapourSynth API pointer. Is the Python module and loaded core library mismatched?')
    if handler_func is None:
        _message_handler = None
        funcs.setMessageHandler(NULL, NULL)
    else:
        handler_func(vapoursynth.mtDebug, 'New message handler installed from python')
        _message_handler = handler_func
        funcs.setMessageHandler(message_handler_wrapper, NULL)
    
def clear_output(int index = 0):
    global _using_vsscript
    if _using_vsscript:
        global _stored_outputs
        global _environment_id
        if _environment_id is None:
            raise Error('Internal environment id not set. Was clear_output() called from a filter callback?')
        # fixme, should probably catch a more specific exception
        try:
            del _stored_outputs[_environment_id][index]
        except:
            pass
    else:
        global _stored_output
        try:
            del _stored_output[index]
        except:
            pass

def clear_outputs():
    global _using_vsscript
    if _using_vsscript:
        global _stored_outputs
        global _environment_id
        if _environment_id is None:
            raise Error('Internal environment id not set. Was clear_outputs() called from a filter callback?')
        _stored_outputs[_environment_id] = {}
    else:
        global _stored_output
        _stored_output = {}

def get_output(int index = 0):
    global _using_vsscript
    if _using_vsscript:
        global _stored_outputs
        global _environment_id
        if _environment_id is None:
            raise Error('Internal environment id not set. Was get_output() called from a filter callback?')
        return _stored_outputs[_environment_id][index]
    else:
        global _stored_output
        return _stored_output[index]

cdef class FuncData(object):
    cdef object func
    cdef Core core
    cdef int id
    
    def __init__(self):
        raise Error('Class cannot be instantiated directly')
        
    def __call__(self, **kwargs):
        return self.func(**kwargs)

cdef FuncData createFuncData(object func, Core core, int id):
    cdef FuncData instance = FuncData.__new__(FuncData)
    instance.func = func
    instance.core = core
    instance.id = id
    return instance
    
cdef class Func(object):
    cdef const VSAPI *funcs
    cdef VSFuncRef *ref
    
    def __init__(self):
        raise Error('Class cannot be instantiated directly')
        
    def __dealloc__(self):
        self.funcs.freeFunc(self.ref)
        
    def __call__(self, **kwargs):
        cdef VSMap *outm
        cdef VSMap *inm
        cdef const VSAPI *vsapi
        cdef const char *error
        vsapi = vpy_getVSApi();
        outm = self.funcs.createMap()
        inm = self.funcs.createMap()
        try:
            dictToMap(kwargs, inm, None, vsapi)
            self.funcs.callFunc(self.ref, inm, outm, NULL, NULL)
            error = self.funcs.getError(outm)
            if error:
                raise Error(error.decode('utf-8'))
            ret = mapToDict(outm, False, False, None, vsapi)
            if not isinstance(ret, dict):
                ret = {'val':ret}
        finally:
            vsapi.freeMap(outm)
            vsapi.freeMap(inm)
        
cdef Func createFuncPython(object func, Core core):
    cdef Func instance = Func.__new__(Func)
    instance.funcs = core.funcs
    if _using_vsscript:
        global _environment_id
        if _environment_id is None:
            raise Error('Internal environment id not set. Report this function wrapper creation error.')
        fdata = createFuncData(func, core, _environment_id)
    else:
        fdata = createFuncData(func, core, 0)
    Py_INCREF(fdata)
    instance.ref = instance.funcs.createFunc(publicFunction, <void *>fdata, freeFunc, core.core, core.funcs)
    return instance
        
cdef Func createFuncRef(VSFuncRef *ref, const VSAPI *funcs):
    cdef Func instance = Func.__new__(Func)
    instance.funcs = funcs
    instance.ref = ref
    return instance
        
cdef class CallbackData(object):
    cdef VideoNode node
    cdef const VSAPI *funcs
    cdef object fileobj
    cdef int output
    cdef int requested
    cdef int completed
    cdef int total
    cdef int num_planes
    cdef bint y4m
    cdef dict reorder
    cdef object condition
    cdef object progress_update
    cdef str error

    def __init__(self, fileobj, requested, total, num_planes, y4m, node, progress_update):
        self.fileobj = fileobj
        self.output = 0
        self.requested = requested
        self.completed = 0
        self.total = total
        self.num_planes = num_planes
        self.y4m = y4m
        self.condition = threading.Condition()
        self.node = node
        self.progress_update = progress_update
        self.funcs = (<VideoNode>node).funcs
        self.reorder = {}
 
cdef class FramePtr(object):
    cdef const VSFrameRef *f
    cdef const VSAPI *funcs

    def __init__(self):
        raise Error('Class cannot be instantiated directly')

    def __dealloc__(self):
        self.funcs.freeFrame(self.f)

cdef FramePtr createFramePtr(const VSFrameRef *f, const VSAPI *funcs):
    cdef FramePtr instance = FramePtr.__new__(FramePtr)    
    instance.f = f
    instance.funcs = funcs
    return instance

cdef void __stdcall frameDoneCallback(void *data, const VSFrameRef *f, int n, VSNodeRef *node, const char *errormsg) nogil:
    cdef int pitch
    cdef const uint8_t *readptr
    cdef const VSFormat *fi
    cdef int row_size
    cdef int height
    cdef char err[512]
    cdef int p
    cdef int y

    with gil:
        d = <CallbackData>data
        d.completed = d.completed + 1
        
        if f == NULL:
            d.total = d.requested
            if errormsg == NULL:
                d.error = 'Failed to retrieve frame ' + str(n)
            else:
                d.error = 'Failed to retrieve frame ' + str(n) + ' with error: ' + errormsg.decode('utf-8')
            d.output = d.output + 1

        else:
            d.reorder[n] = createFramePtr(f, d.funcs)

            while d.output in d.reorder:
                frame_obj = <FramePtr>d.reorder[d.output]
                if d.y4m:
                    try:
                        d.fileobj.write(b'FRAME\n')
                    except:
                        d.error = 'File write call returned an error'
                        d.total = d.requested
                p = 0
                fi = d.funcs.getFrameFormat(frame_obj.f)
 
                while p < d.num_planes:
                    pitch = d.funcs.getStride(frame_obj.f, p)
                    readptr = d.funcs.getReadPtr(frame_obj.f, p)
                    row_size = d.funcs.getFrameWidth(frame_obj.f, p) * fi.bytesPerSample
                    height = d.funcs.getFrameHeight(frame_obj.f, p)
                    y = 0

                    while y < height:
                        try:
                            d.fileobj.write(bytes((<const char*>readptr)[:row_size]))
                        except:
                            d.error = 'File write call returned an error'
                            d.total = d.requested

                        readptr += pitch
                        y = y + 1

                    p = p + 1

                del d.reorder[d.output]
                d.output = d.output + 1

            if (d.progress_update is not None):
                try:
                    d.progress_update(d.completed, d.total)
                except BaseException, e:
                    d.error = 'Progress update caused an exception: ' + str(e)
                    d.total = d.requested

        if d.requested < d.total:
            d.node.funcs.getFrameAsync(d.requested, d.node.node, frameDoneCallback, data)
            d.requested = d.requested + 1
       
        d.condition.acquire()
        d.condition.notify()
        d.condition.release()

cdef object mapToDict(const VSMap *map, bint flatten, bint add_cache, Core core, const VSAPI *funcs):
    cdef int numKeys = funcs.propNumKeys(map)
    retdict = {}
    cdef const char *retkey
    cdef char proptype

    for x in range(numKeys):
        retkey = funcs.propGetKey(map, x)
        proptype = funcs.propGetType(map, retkey)

        for y in range(funcs.propNumElements(map, retkey)):
            if proptype == 'i':
                newval = funcs.propGetInt(map, retkey, y, NULL)
            elif proptype == 'f':
                newval = funcs.propGetFloat(map, retkey, y, NULL)
            elif proptype == 's':
                newval = funcs.propGetData(map, retkey, y, NULL)
            elif proptype =='c':
                newval = createVideoNode(funcs.propGetNode(map, retkey, y, NULL), funcs, core)

                if add_cache and not (newval.flags & vapoursynth.nfNoCache):
                    newval = core.std.Cache(clip=newval)

                    if isinstance(newval, dict):
                        newval = newval['dict']
            elif proptype =='v':
                newval = createConstVideoFrame(funcs.propGetFrame(map, retkey, y, NULL), funcs, core)
            elif proptype =='m':
                newval = createFuncRef(funcs.propGetFunc(map, retkey, y, NULL), funcs)

            if y == 0:
                vval = newval
            elif y == 1:
                vval = [vval, newval]
            else:
                vval.append(newval)
        retdict[retkey.decode('utf-8')] = vval

    if not flatten:
        return retdict
    elif len(retdict) == 0:
        return None
    elif len(retdict) == 1:
        a, b = retdict.popitem()
        return b
    else:
        return retdict

cdef void dictToMap(dict ndict, VSMap *inm, Core core, const VSAPI *funcs) except *:
    for key in ndict:
        ckey = key.encode('utf-8')
        val = ndict[key]

        if isinstance(val, (str, bytes, bytearray, VideoNode)):
            val = [val]
        else:
            try:
                iter(val)
            except:
                val = [val]     

        for v in val:
            if isinstance(v, VideoNode):
                if funcs.propSetNode(inm, ckey, (<VideoNode>v).node, 1) != 0:
                    raise Error('not all values are of the same type in ' + key)
            elif isinstance(v, VideoFrame):
                if funcs.propSetFrame(inm, ckey, (<VideoFrame>v).constf, 1) != 0:
                    raise Error('not all values are of the same type in ' + key)
            elif isinstance(v, Func):
                if funcs.propSetFunc(inm, ckey, (<Func>v).ref, 1) != 0:
                    raise Error('not all values are of the same type in ' + key)
            elif callable(v):
                tf = createFuncPython(v, core)

                if funcs.propSetFunc(inm, ckey, tf.ref, 1) != 0:
                    raise Error('not all values are of the same type in ' + key)
            elif isinstance(v, int):
                if funcs.propSetInt(inm, ckey, int(v), 1) != 0:
                    raise Error('not all values are of the same type in ' + key)
            elif isinstance(v, float):
                if funcs.propSetFloat(inm, ckey, float(v), 1) != 0:
                    raise Error('not all values are of the same type in ' + key)
            elif isinstance(v, str):
                s = str(v).encode('utf-8')

                if funcs.propSetData(inm, ckey, s, -1, 1) != 0:
                    raise Error('not all values are of the same type in ' + key)
            elif isinstance(v, (bytes, bytearray)):
                if funcs.propSetData(inm, ckey, v, <int>len(v), 1) != 0:
                    raise Error('not all values are of the same type in ' + key)
            else:
                raise Error('argument ' + key + ' was passed an unsupported type (' + type(v).__name__ + ')')


cdef void typedDictToMap(dict ndict, dict atypes, VSMap *inm, Core core, const VSAPI *funcs) except *:
    for key in ndict:
        ckey = key.encode('utf-8')
        val = ndict[key]
        if val is None:
            continue

        if isinstance(val, (str, bytes, bytearray, VideoNode)):
            val = [val]
        else:
            try:
                iter(val)
            except:
                val = [val]

        for v in val:
            if atypes[key][:4] == 'clip' and isinstance(v, VideoNode):
                if funcs.propSetNode(inm, ckey, (<VideoNode>v).node, 1) != 0:
                    raise Error('not all values are of the same type in ' + key)
            elif atypes[key][:5] == 'frame' and isinstance(v, VideoFrame):
                if funcs.propSetFrame(inm, ckey, (<VideoFrame>v).constf, 1) != 0:
                    raise Error('not all values are of the same type in ' + key)
            elif atypes[key][:4] == 'func' and isinstance(v, Func):
                if funcs.propSetFunc(inm, ckey, (<Func>v).ref, 1) != 0:
                    raise Error('not all values are of the same type in ' + key)
            elif atypes[key][:4] == 'func' and callable(v):
                tf = createFuncPython(v, core)
                if funcs.propSetFunc(inm, ckey, tf.ref, 1) != 0:
                    raise Error('not all values are of the same type in ' + key)
            elif atypes[key][:3] == 'int' and (type(v) == int or type(v) == long or type(v) == bool):
                if funcs.propSetInt(inm, ckey, int(v), 1) != 0:
                    raise Error('not all values are of the same type in ' + key)
            elif atypes[key][:5] == 'float' and (type(v) == int or type(v) == long or type(v) == float):
                if funcs.propSetFloat(inm, ckey, float(v), 1) != 0:
                    raise Error('not all values are of the same type in ' + key)
            elif atypes[key][:4] == 'data' and isinstance(v, (str, bytes, bytearray)):
                if isinstance(v, str):
                    s = str(v).encode('utf-8')
                else:
                    s = v
                if funcs.propSetData(inm, ckey, s, <int>len(s), 1) != 0:
                    raise Error('not all values are of the same type in ' + key)
            else:
                raise Error('argument ' + key + ' was passed an unsupported type (expected ' + atypes[key] + ' compatible type but got ' + type(v).__name__ + ')')
        if len(val) == 0:
        # set an empty key if it's an empty array
            if atypes[key][:4] == 'clip':
                funcs.propSetNode(inm, ckey, NULL, 2)
            elif atypes[key][:5] == 'frame':
                funcs.propSetFrame(inm, ckey, NULL, 2)
            elif atypes[key][:4] == 'func':
                funcs.propSetFunc(inm, ckey, NULL, 2)
            elif atypes[key][:3] == 'int':
                funcs.propSetInt(inm, ckey, 0, 2)
            elif atypes[key][:5] == 'float':
                funcs.propSetFloat(inm, ckey, 0, 2)
            elif atypes[key][:4] == 'data':
                funcs.propSetData(inm, ckey, NULL, 0, 2)
            else:
                raise Error('argument ' + key + ' has an unknown type: ' + atypes[key])

cdef class Format(object):
    cdef readonly int id
    cdef readonly str name
    cdef readonly int color_family
    cdef readonly int sample_type
    cdef readonly int bits_per_sample
    cdef readonly int bytes_per_sample
    cdef readonly int subsampling_w
    cdef readonly int subsampling_h
    cdef readonly int num_planes

    def __init__(self):
        raise Error('Class cannot be instantiated directly')

    def __str__(self):
        cdef dict color_stuff = dict({GRAY:'Gray', RGB:'RGB', YUV:'YUV', YCOCG:'YCoCg', COMPAT:'Compat'})
        cdef str s = ''
        s += 'Format Descriptor\n'
        s += '\tId: ' + str(self.id) + '\n'
        s += '\tName: ' + self.name + '\n'
        s += '\tColor Family: ' + color_stuff[self.color_family] + '\n'

        if self.sample_type == stInteger:
            s += '\tSample Type: Integral\n'
        else:
            s += '\tSample Type: Float\n'

        s += '\tBits Per Sample: ' + str(self.bits_per_sample) + '\n'
        s += '\tBytes Per Sample: ' + str(self.bytes_per_sample) + '\n'
        s += '\tPlanes: ' + str(self.num_planes) + '\n'
        s += '\tSubsampling W: ' + str(self.subsampling_w) + '\n'
        s += '\tSubsampling H: ' + str(self.subsampling_h) + '\n'
        return s

cdef Format createFormat(const VSFormat *f):
    cdef Format instance = Format.__new__(Format)
    instance.id = f.id
    instance.name = (<const char *>f.name).decode('utf-8')
    instance.color_family = f.colorFamily
    instance.sample_type = f.sampleType
    instance.bits_per_sample = f.bitsPerSample
    instance.bytes_per_sample = f.bytesPerSample
    instance.subsampling_w = f.subSamplingW
    instance.subsampling_h = f.subSamplingH
    instance.num_planes = f.numPlanes
    return instance

cdef class VideoProps(object):
    cdef const VSFrameRef *constf
    cdef VSFrameRef *f
    cdef Core core
    cdef const VSAPI *funcs
    cdef bint readonly

    def __init__(self):
        raise Error('Class cannot be instantiated directly')

    def __dealloc__(self):
        self.funcs.freeFrame(self.constf)

    def __getattr__(self, name):
        cdef const VSMap *m = self.funcs.getFramePropsRO(self.constf)
        cdef bytes b = name.encode('utf-8')
        cdef list ol = []
        cdef int numelem = self.funcs.propNumElements(m, b)
        cdef const int64_t *intArray
        cdef const double *floatArray
        cdef const char *data
        
        if numelem < 0:
            raise KeyError('No key named ' + name + ' exists')
        cdef char t = self.funcs.propGetType(m, b)
        if t == 'i':
            if numelem > 0:
                intArray = self.funcs.propGetIntArray(m, b, NULL)
                for i in range(numelem):
                    ol.append(intArray[i])
        elif t == 'f':
            if numelem > 0:
                floatArray = self.funcs.propGetFloatArray(m, b, NULL)
                for i in range(numelem):
                    ol.append(floatArray[i])
        elif t == 's':
            for i in range(numelem):
                data = self.funcs.propGetData(m, b, i, NULL)
                ol.append(data[:self.funcs.propGetDataSize(m, b, i, NULL)])
        elif t == 'c':
            for i in range(numelem):
                ol.append(createVideoNode(self.funcs.propGetNode(m, b, i, NULL), self.funcs, self.core))
        elif t == 'v':
            for i in range(numelem):
                ol.append(createConstVideoFrame(self.funcs.propGetFrame(m, b, i, NULL), self.funcs, self.core))
        elif t == 'm':
            for i in range(numelem):
                ol.append(createFuncRef(self.funcs.propGetFunc(m, b, i, NULL), self.funcs))

        if len(ol) == 1:
            return ol[0]
        else:
            return ol

    def __setattr__(self, name, value):
        if self.readonly:
            raise Error('Cannot delete properties of a read only object')
        cdef VSMap *m = self.funcs.getFramePropsRW(self.f)
        cdef bytes b = name.encode('utf-8')
        cdef const VSAPI *funcs = self.funcs
        val = value
        if isinstance(val, (str, bytes, bytearray, VideoNode)):
            val = [val]
        else:
            try:
                iter(val)
            except:
                val = [val] 
        self.__delattr__(name)
        try:
            for v in val:
                if isinstance(v, VideoNode):
                    if funcs.propSetNode(m, b, (<VideoNode>v).node, 1) != 0:
                        raise Error('Not all values are of the same type')
                elif isinstance(v, VideoFrame):
                    if funcs.propSetFrame(m, b, (<VideoFrame>v).constf, 1) != 0:
                        raise Error('Not all values are of the same type')
                elif isinstance(v, Func):
                    if funcs.propSetFunc(m, b, (<Func>v).ref, 1) != 0:
                        raise Error('Not all values are of the same type')
                elif callable(v):
                    tf = createFuncPython(v, self.core)
                    if funcs.propSetFunc(m, b, tf.ref, 1) != 0:
                        raise Error('Not all values are of the same type')
                elif isinstance(v, int):
                    if funcs.propSetInt(m, b, int(v), 1) != 0:
                        raise Error('Not all values are of the same type')
                elif isinstance(v, float):
                    if funcs.propSetFloat(m, b, float(v), 1) != 0:
                        raise Error('Not all values are of the same type')
                elif isinstance(v, str):
                    s = str(v).encode('utf-8')
                    if funcs.propSetData(m, b, s, -1, 1) != 0:
                        raise Error('Not all values are of the same type')
                elif isinstance(v, (bytes, bytearray)):
                    if funcs.propSetData(m, b, v, <int>len(v), 1) != 0:
                        raise Error('Not all values are of the same type')
                else:
                    raise Error('Setter was passed an unsupported type (' + type(v).__name__ + ')')
        except Error:
            self.__delattr__(name)
            raise

    def __delattr__(self, name):
        if self.readonly:
            raise Error('Cannot delete properties of a read only object')
        cdef VSMap *m = self.funcs.getFramePropsRW(self.f)
        cdef bytes b = name.encode('utf-8')
        self.funcs.propDeleteKey(m, b)

    def __dir__(self):
        cdef const VSMap *m = self.funcs.getFramePropsRO(self.constf)
        cdef int numkeys = self.funcs.propNumKeys(m)
        attrs = []
        for i in range(numkeys):
            attrs.append(self.funcs.propGetKey(m, i).decode('utf-8'))
        return attrs

cdef VideoProps createVideoProps(VideoFrame f):
    cdef VideoProps instance = VideoProps.__new__(VideoProps)
# since the vsapi only returns const refs when cloning a VSFrameRef it is safe to cast away the const here
    instance.constf = f.funcs.cloneFrameRef(f.constf)
    instance.f = NULL
    instance.funcs = f.funcs
    instance.core = f.core
    instance.readonly = f.readonly
    if not instance.readonly:
        instance.f = <VSFrameRef *>instance.constf
    return instance

cdef class VideoFrame(object):
    cdef const VSFrameRef *constf
    cdef VSFrameRef *f
    cdef Core core
    cdef const VSAPI *funcs
    cdef readonly Format format
    cdef readonly int width
    cdef readonly int height
    cdef readonly bint readonly
    cdef readonly VideoProps props

    def __init__(self):
        raise Error('Class cannot be instantiated directly')

    def __dealloc__(self):
        self.funcs.freeFrame(self.constf)

    def copy(self):
        return createVideoFrame(self.funcs.copyFrame(self.constf, self.core.core), self.funcs, self.core)

    def get_read_ptr(self, int plane):
        if plane < 0 or plane >= self.format.num_planes:
            raise IndexError('Specified plane index out of range')
        cdef const uint8_t *d = self.funcs.getReadPtr(self.constf, plane)
        return ctypes.c_void_p(<uintptr_t>d)

    def get_read_array(self, int plane):
        if plane < 0 or plane >= self.format.num_planes:
            raise IndexError('Specified plane index out of range')
        cdef const uint8_t *d = self.funcs.getReadPtr(self.constf, plane)
        stride = self.get_stride(plane) // self.format.bytes_per_sample
        width = self.width
        height = self.height
        if plane is not 0:
            height >>= self.format.subsampling_h
            width >>= self.format.subsampling_w
        array = None
        if self.format.sample_type == stInteger:
            if self.format.bytes_per_sample == 1:
                array = <uint8_t[:height, :stride]> d
            elif self.format.bytes_per_sample == 2:
                array = <uint16_t[:height, :stride]> (<uint16_t*>d)
            elif self.format.bytes_per_sample == 4:
                array = <uint32_t[:height, :stride]> (<uint32_t*>d)
        elif self.format.sample_type == stFloat:
            array = <float[:height, :stride]> (<float*>d)
        if array is not None:
            return array[:height, :width]
        return None

    def get_write_ptr(self, int plane):
        if self.readonly:
            raise Error('Cannot obtain write pointer to read only frame')
        if plane < 0 or plane >= self.format.num_planes:
            raise IndexError('Specified plane index out of range')
        cdef uint8_t *d = self.funcs.getWritePtr(self.f, plane)
        return ctypes.c_void_p(<uintptr_t>d)

    def get_write_array(self, int plane):
        if self.readonly:
            raise Error('Cannot obtain write pointer to read only frame')
        if plane < 0 or plane >= self.format.num_planes:
            raise IndexError('Specified plane index out of range')
        cdef uint8_t *d = self.funcs.getWritePtr(self.f, plane)
        stride = self.get_stride(plane) // self.format.bytes_per_sample
        width = self.width
        height = self.height
        if plane is not 0:
            height >>= self.format.subsampling_h
            width >>= self.format.subsampling_w
        array = None
        if self.format.sample_type == stInteger:
            if self.format.bytes_per_sample == 1:
                array = <uint8_t[:height, :stride]> d
            elif self.format.bytes_per_sample == 2:
                array = <uint16_t[:height, :stride]> (<uint16_t*>d)
            elif self.format.bytes_per_sample == 4:
                array = <uint32_t[:height, :stride]> (<uint32_t*>d)
        elif self.format.sample_type == stFloat:
            array = <float[:height, :stride]> (<float*>d)
        if array is not None:
            return array[:height, :width]
        return None

    def get_stride(self, int plane):
        if plane < 0 or plane >= self.format.num_planes:
            raise IndexError('Specified plane index out of range')
        return self.funcs.getStride(self.constf, plane)

    def __str__(self):
        cdef str s = 'VideoFrame\n'
        s += '\tFormat: ' + self.format.name + '\n'
        s += '\tWidth: ' + str(self.width) + '\n'
        s += '\tHeight: ' + str(self.height) + '\n'
        return s

cdef VideoFrame createConstVideoFrame(const VSFrameRef *constf, const VSAPI *funcs, Core core):
    cdef VideoFrame instance = VideoFrame.__new__(VideoFrame)
    instance.constf = constf
    instance.f = NULL
    instance.funcs = funcs
    instance.core = core
    instance.readonly = True
    instance.format = createFormat(funcs.getFrameFormat(constf))
    instance.width = funcs.getFrameWidth(constf, 0)
    instance.height = funcs.getFrameHeight(constf, 0)
    instance.props = createVideoProps(instance)
    return instance

cdef VideoFrame createVideoFrame(VSFrameRef *f, const VSAPI *funcs, Core core):
    cdef VideoFrame instance = VideoFrame.__new__(VideoFrame)
    instance.constf = f
    instance.f = f
    instance.funcs = funcs
    instance.core = core
    instance.readonly = False
    instance.format = createFormat(funcs.getFrameFormat(f))
    instance.width = funcs.getFrameWidth(f, 0)
    instance.height = funcs.getFrameHeight(f, 0)
    instance.props = createVideoProps(instance)
    return instance

cdef class VideoNode(object):
    cdef VSNodeRef *node
    cdef const VSAPI *funcs
    cdef Core core
    cdef const VSVideoInfo *vi
    cdef readonly Format format
    cdef readonly int width
    cdef readonly int height
    cdef readonly int num_frames
    cdef readonly int64_t fps_num
    cdef readonly int64_t fps_den
    cdef readonly int flags

    def __init__(self):
        raise Error('Class cannot be instantiated directly')

    def __dealloc__(self):
        self.funcs.freeNode(self.node)
        
    def __getattr__(self, name):
        err = False
        try:
            obj = self.core.__getattr__(name)
            if isinstance(obj, Plugin):
                (<Plugin>obj).injected_arg = self
            return obj
        except AttributeError:
            err = True
        if err:
            raise AttributeError('There is no attribute or namespace named ' + name)

    def get_frame(self, int n):
        cdef char errorMsg[512]
        cdef char *ep = errorMsg
        cdef const VSFrameRef *f
        if n < 0:
            raise ValueError('Requesting negative frame numbers not allowed')
        if (self.num_frames > 0) and (n >= self.num_frames):
            raise ValueError('Requesting frame number is beyond the last frame')
        with nogil:
            f = self.funcs.getFrame(n, self.node, errorMsg, 500)
        if f == NULL:
            if (errorMsg[0]):
                raise Error(ep.decode('utf-8'))
            else:
                raise Error('Internal error - no error given')
        else:
            return createConstVideoFrame(f, self.funcs, self.core)

    def set_output(self, int index = 0):
        global _using_vsscript
        if _using_vsscript:
            global _stored_outputs
            global _environment_id
            if _environment_id is None:
                raise Error('Internal environment id not set. Was set_output() called from a filter callback?')
            _stored_outputs[_environment_id][index] = self
        else:
            global _stored_output
            _stored_output[index] = self

    def output(self, object fileobj not None, bint y4m = False, object progress_update = None, int prefetch = 0):
        if prefetch < 1:
            prefetch = self.core.num_threads
            
        # stdout usually isn't in binary mode so let's automatically compensate for that
        if fileobj == sys.stdout:
            fileobj = sys.stdout.buffer
            
        cdef CallbackData d = CallbackData(fileobj, min(prefetch, self.num_frames), self.num_frames, self.format.num_planes, y4m, self, progress_update)

        # this is also an implicit test that the progress_update callback at least vaguely matches the requirements
        if (progress_update is not None):
            progress_update(0, d.total)

        if (self.format is None or (self.format.color_family != YUV and self.format.color_family != GRAY)) and y4m:
            raise Error('Can only apply y4m headers to YUV and Gray format clips')

        y4mformat = ''
        numbits = ''

        if y4m:
            if self.format.color_family == GRAY:
                y4mformat = 'mono'
                if self.format.bits_per_sample > 8:
                    y4mformat = y4mformat + str(self.format.bits_per_sample)
            elif self.format.color_family == YUV:
                if self.format.subsampling_w == 1 and self.format.subsampling_h == 1:
                    y4mformat = '420'
                elif self.format.subsampling_w == 1 and self.format.subsampling_h == 0:
                    y4mformat = '422'
                elif self.format.subsampling_w == 0 and self.format.subsampling_h == 0:
                    y4mformat = '444'
                elif self.format.subsampling_w == 2 and self.format.subsampling_h == 2:
                    y4mformat = '410'
                elif self.format.subsampling_w == 2 and self.format.subsampling_h == 0:
                    y4mformat = '411'
                elif self.format.subsampling_w == 0 and self.format.subsampling_h == 1:
                    y4mformat = '440'
                if self.format.bits_per_sample > 8:
                    y4mformat = y4mformat + 'p' + str(self.format.bits_per_sample)

        if len(y4mformat) > 0:
            y4mformat = 'C' + y4mformat + ' '

        cdef str header = 'YUV4MPEG2 ' + y4mformat + 'W' + str(self.width) + ' H' + str(self.height) + ' F' + str(self.fps_num) + ':' + str(self.fps_den) + ' Ip A0:0\n'
        if y4m:
            fileobj.write(header.encode('utf-8'))
        d.condition.acquire()

        for n in range(min(prefetch, d.total)):
            self.funcs.getFrameAsync(n, self.node, frameDoneCallback, <void *>d)

        stored_exception = None
        while d.total != d.completed:
            try:
                d.condition.wait()
            except BaseException, e:
                d.total = d.requested
                stored_exception = e
        d.condition.release()
        
        if stored_exception is not None:
            raise stored_exception

        if d.error:
            raise Error(d.error)
            
    def __add__(x, y):
        if not isinstance(x, VideoNode) or not isinstance(y, VideoNode):
            return NotImplemented
        return (<VideoNode>x).core.std.Splice(clips=[x, y])

    def __mul__(a, b):
        if isinstance(a, VideoNode):
            node = a
            val = b
        else:
            node = b
            val = a

        if not isinstance(val, int):
            raise TypeError('Clips may only be repeated by integer factors')
        if val <= 0:
            raise ValueError('Loop count must be one or bigger')
        return (<VideoNode>node).core.std.Loop(clip=node, times=val)

    def __getitem__(self, val):
        if isinstance(val, slice):
            if val.step is not None and val.step == 0:
                raise ValueError('Slice step cannot be zero')

            indices = val.indices(self.num_frames)
            
            step = indices[2]

            if step > 0:
                start = indices[0]
                stop = indices[1]
            else:
                start = indices[1]
                stop = indices[0]

            ret = self

            if step > 0 and stop is not None:
                stop -= 1
            if step < 0 and start is not None:
                start += 1

            if start is not None and stop is not None:
                ret = self.core.std.Trim(clip=ret, first=start, last=stop)
            elif start is not None:
                ret = self.core.std.Trim(clip=ret, first=start)
            elif stop is not None:
                ret = self.core.std.Trim(clip=ret, last=stop)

            if step < 0:
                ret = self.core.std.Reverse(clip=ret)

            if abs(step) != 1:
                ret = self.core.std.SelectEvery(clip=ret, cycle=abs(step), offsets=[0])

            return ret
        elif isinstance(val, int):
            if val < 0:
                n = self.num_frames + val
            else:
                n = val
            if n < 0 or (self.num_frames > 0 and n >= self.num_frames):
                raise IndexError('List index out of bounds')
            return self.core.std.Trim(clip=self, first=n, length=1)
        else:
            raise TypeError("index must be int or slice")

    def __len__(self):
        return self.num_frames

    def __str__(self):
        cdef str s = 'VideoNode\n'

        if self.format:
            s += '\tFormat: ' + self.format.name + '\n'
        else:
            s += '\tFormat: dynamic\n'

        if not self.width or not self.height:
            s += '\tWidth: dynamic\n'
            s += '\tHeight: dynamic\n'
        else:
            s += '\tWidth: ' + str(self.width) + '\n'
            s += '\tHeight: ' + str(self.height) + '\n'

        s += '\tNum Frames: ' + str(self.num_frames) + '\n'

        if not self.fps_num or not self.fps_den:
            s += '\tFPS Num: dynamic\n'
            s += '\tFPS Den: dynamic\n'
        else:
            s += '\tFPS Num: ' + str(self.fps_num) + '\n'
            s += '\tFPS Den: ' + str(self.fps_den) + '\n'

        if self.flags:
            s += '\tFlags:'
            if (self.flags & vapoursynth.nfNoCache):
                s += ' NoCache'
            if (self.flags & vapoursynth.nfIsCache):
                s += ' IsCache'
            if (self.flags & vapoursynth.nfMakeLinear):
                s += ' MakeLinear'
            s += '\n'
        else:
            s += '\tFlags: None\n'

        return s

cdef VideoNode createVideoNode(VSNodeRef *node, const VSAPI *funcs, Core core):
    cdef VideoNode instance = VideoNode.__new__(VideoNode)
    instance.core = core
    instance.node = node
    instance.funcs = funcs
    instance.vi = funcs.getVideoInfo(node)

    if (instance.vi.format):
        instance.format = createFormat(instance.vi.format)
    else:
        instance.format = None

    instance.width = instance.vi.width
    instance.height = instance.vi.height
    instance.num_frames = instance.vi.numFrames
    instance.fps_num = <int64_t>instance.vi.fpsNum
    instance.fps_den = <int64_t>instance.vi.fpsDen
    instance.flags = instance.vi.flags
    return instance

cdef class Core(object):
    cdef VSCore *core
    cdef const VSAPI *funcs
    cdef public bint add_cache
    cdef public bint accept_lowercase

    def __init__(self):
        raise Error('Class cannot be instantiated directly')

    def __dealloc__(self):
        if self.funcs:
            self.funcs.freeCore(self.core)
            
    property num_threads:
        def __get__(self):
            cdef const VSCoreInfo *info = self.funcs.getCoreInfo(self.core)
            return info.numThreads
        
        def __set__(self, int value):
            self.funcs.setThreadCount(value, self.core)
            
    property max_cache_size:
        def __get__(self):
            cdef const VSCoreInfo *info = self.funcs.getCoreInfo(self.core)
            cdef int64_t current_size = <int64_t>info.maxFramebufferSize
            current_size = current_size + 1024 * 1024 - 1
            current_size = current_size // <int64_t>(1024 * 1024)
            return current_size
        
        def __set__(self, int mb):
            if mb <= 0:
                raise ValueError('Maximum cache size must be a positive number')
            cdef int64_t new_size = mb
            new_size = new_size * 1024 * 1024
            self.funcs.setMaxCacheSize(new_size, self.core)

    def __getattr__(self, name):
        cdef VSPlugin *plugin
        tname = name.encode('utf-8')
        cdef const char *cname = tname
        plugin = self.funcs.getPluginByNs(cname, self.core)

        if plugin:
            return createPlugin(plugin, name, self.funcs, self)
        else:
            raise AttributeError('No attribute with the name ' + name + ' exists. Did you mistype a plugin namespace?')

    def set_max_cache_size(self, int mb):
        self.max_cache_size = mb
        return self.max_cache_size

    def get_plugins(self):
        cdef VSMap *m = self.funcs.getPlugins(self.core)
        cdef VSMap *n
        cdef bytes b
        cdef dict sout = {}

        for i in range(self.funcs.propNumKeys(m)):
            a = self.funcs.propGetData(m, self.funcs.propGetKey(m, i), 0, NULL)
            a = a.decode('utf-8')
            a = a.split(';', 2)

            plugin_dict = {}
            plugin_dict['namespace'] = a[0]
            plugin_dict['identifier'] = a[1]
            plugin_dict['name'] = a[2]

            function_dict = {}

            b = a[1].encode('utf-8')
            n = self.funcs.getFunctions(self.funcs.getPluginById(b, self.core))

            for j in range(self.funcs.propNumKeys(n)):
                c = self.funcs.propGetData(n, self.funcs.propGetKey(n, j), 0, NULL)
                c = c.decode('utf-8')
                c = c.split(';', 1)
                function_dict[c[0]] = c[1]

            plugin_dict['functions'] = function_dict
            sout[plugin_dict['identifier']] = plugin_dict
            self.funcs.freeMap(n)

        self.funcs.freeMap(m)
        return sout

    def list_functions(self):
        sout = ""
        plugins = self.get_plugins()
        for plugin in sorted(plugins.keys()):
            sout += 'name: ' + plugins[plugin]['name'] + '\n'
            sout += 'namespace: ' + plugins[plugin]['namespace'] + '\n'
            sout += 'identifier: ' + plugins[plugin]['identifier'] + '\n'
            for function in sorted(plugins[plugin]['functions'].keys()):
                line = '\t' + function + '(' + plugins[plugin]['functions'][function].replace(';', '; ') + ')\n'
                sout += line.replace('; )', ')')
        return sout

    def register_format(self, int color_family, int sample_type, int bits_per_sample, int subsampling_w, int subsampling_h):
        cdef const VSFormat *fmt = self.funcs.registerFormat(color_family, sample_type, bits_per_sample, subsampling_w, subsampling_h, self.core)
        if fmt == NULL:
            raise Error('Invalid format specified')
        return createFormat(fmt)

    def get_format(self, int id):
        cdef const VSFormat *f = self.funcs.getFormatPreset(id, self.core)

        if f == NULL:
            raise Error('Format not registered')
        else:
            return createFormat(f)

    def version(self):
        cdef const VSCoreInfo *v = self.funcs.getCoreInfo(self.core)
        return (<const char *>v.versionString).decode('utf-8')
        
    def version_number(self):
        cdef const VSCoreInfo *v = self.funcs.getCoreInfo(self.core)
        return v.core

    def __str__(self):
        cdef str s = 'Core\n'
        s += self.version() + '\n'
        s += '\tNumber of Threads: ' + str(self.num_threads) + '\n'
        s += '\tAdd Cache: ' + str(self.add_cache) + '\n'
        s += '\tAccept Lowercase: ' + str(self.accept_lowercase) + '\n'
        return s

cdef Core createCore():
    cdef Core instance = Core.__new__(Core)
    instance.funcs = getVapourSynthAPI(_api_version)
    if instance.funcs == NULL:
        raise Error('Failed to obtain VapourSynth API pointer. System does not support SSE2 or is the Python module and loaded core library mismatched?')
    instance.core = instance.funcs.createCore(0)
    instance.add_cache = True
    instance.accept_lowercase = False
    return instance

def get_core(threads = None, add_cache = None, accept_lowercase = None):
    global _using_vsscript
    ret_core = None
    if _using_vsscript:
        global _cores
        global _environment_id
        if _environment_id is None:
            raise Error('Internal environment id not set. Was get_core() called from a filter callback?')

        if not _environment_id in _cores:
            _cores[_environment_id] = createCore()
        ret_core = _cores[_environment_id]
    else:
        global _core
        if _core is None:
            _core = createCore()
        ret_core = _core
    if ret_core is not None:
        if threads is not None:
            ret_core.num_threads = threads
        if add_cache is not None:
            ret_core.add_cache = add_cache
        if accept_lowercase is not None:
            ret_core.accept_lowercase = accept_lowercase
    return ret_core

cdef object vsscript_get_core_internal(int environment_id):
    global _cores
    if not environment_id in _cores:
        _cores[environment_id] = createCore()
    return _cores[environment_id]

cdef class Plugin(object):
    cdef Core core
    cdef VSPlugin *plugin
    cdef const VSAPI *funcs
    cdef object injected_arg
    cdef readonly str namespace

    def __init__(self):
        raise Error('Class cannot be instantiated directly')

    def __getattr__(self, name):
        tname = name.encode('utf-8')
        cdef const char *cname = tname
        cdef VSMap *m = self.funcs.getFunctions(self.plugin)
        match = False

        for i in range(self.funcs.propNumKeys(m)):
            cname = self.funcs.propGetKey(m, i)
            orig_name = cname.decode('utf-8')
            lc_name = orig_name.lower()

            if orig_name == name:
                match = True
                break

            if (lc_name == name) and self.core.accept_lowercase:
                match = True
                break

        if match:
            signature = self.funcs.propGetData(m, cname, 0, NULL).decode('utf-8')
            signature = signature.split(';', 1)
            self.funcs.freeMap(m)
            return createFunction(orig_name, signature[1], self, self.funcs)
        else:
            self.funcs.freeMap(m)
            raise AttributeError('There is no function named ' + name)

    def get_functions(self):
        cdef VSMap *n
        cdef bytes b
        cdef dict sout = {}

        n = self.funcs.getFunctions(self.plugin)

        for j in range(self.funcs.propNumKeys(n)):
            c = self.funcs.propGetData(n, self.funcs.propGetKey(n, j), 0, NULL)
            c = c.decode('utf-8')
            c = c.split(';', 1)
            sout[c[0]] = c[1];

        self.funcs.freeMap(n)
        return sout

    def list_functions(self):
        sout = ""
        functions = self.get_functions()
        for key in sorted(functions.keys()):
            sout += key + '(' + functions[key].replace(';', '; ') + ')\n'
        return sout.replace('; )', ')')

    def __dir__(self):
        attrs = []
        functions = self.get_functions()
        for key in functions:
            attrs.append(key)
        return attrs

cdef Plugin createPlugin(VSPlugin *plugin, str namespace, const VSAPI *funcs, Core core):
    cdef Plugin instance = Plugin.__new__(Plugin)
    instance.core = core
    instance.plugin = plugin
    instance.funcs = funcs
    instance.injected_arg = None
    instance.namespace = namespace
    return instance

cdef class Function(object):
<<<<<<< HEAD
    cdef readonly Plugin plugin
=======

>>>>>>> a78c5c2f
    cdef const VSAPI *funcs
    cdef readonly Plugin plugin
    cdef readonly str name
    cdef readonly str signature
    
    @property
    def __signature__(self):
        return construct_signature(self.signature, injected=self.plugin.injected_arg)

    def __init__(self):
        raise Error('Class cannot be instantiated directly')

    def __call__(self, *args, **kwargs):
        cdef VSMap *inm
        cdef VSMap *outm
        cdef char *cname
        arglist = list(args)
        if self.plugin.injected_arg is not None:
            arglist.insert(0, self.plugin.injected_arg)
        ndict = {}
        processed = {}
        atypes = {}
        # remove _ from all args
        for key in kwargs:
            if key[0] == '_':
                nkey = key[1:]
            else:
                nkey = key
            ndict[nkey] = kwargs[key]

        # match up unnamed arguments to the first unused name in order
        sigs = self.signature.split(';')

        for sig in sigs:
            if sig == '':
                continue
            parts = sig.split(':')
            # store away the types for later use
            key = parts[0]
            atypes[key] = parts[1]

            # the name has already been specified
            if key in ndict:
                processed[key] = ndict[key]
                del ndict[key]
            else:
            # fill in with the first unnamed arg until they run out
                if len(arglist) > 0:
                    processed[key] = arglist[0]
                    del arglist[0]

        if len(arglist) > 0:
            raise Error(self.name + ': Too many unnamed arguments specified')

        if len(ndict) > 0:
            raise Error(self.name + ': Function does not take argument(s) named ' + ', '.join(ndict.keys()))

        inm = self.funcs.createMap()

        dtomsuccess = True
        dtomexceptmsg = ''
        try:
            typedDictToMap(processed, atypes, inm, self.plugin.core, self.funcs)
        except Error as e:
            self.funcs.freeMap(inm)
            dtomsuccess = False
            dtomexceptmsg = str(e)    
        
        if dtomsuccess == False:
            raise Error(self.name + ': ' + dtomexceptmsg)

        tname = self.name.encode('utf-8')
        cname = tname
        with nogil:
            outm = self.funcs.invoke(self.plugin.plugin, cname, inm)
        self.funcs.freeMap(inm)
        cdef const char *err = self.funcs.getError(outm)
        cdef bytes emsg

        if err:
            emsg = err
            self.funcs.freeMap(outm)
            raise Error(emsg.decode('utf-8'))

        retdict = mapToDict(outm, True, self.plugin.core.add_cache, self.plugin.core, self.funcs)
        self.funcs.freeMap(outm)
        return retdict

cdef Function createFunction(str name, str signature, Plugin plugin, const VSAPI *funcs):
    cdef Function instance = Function.__new__(Function)
    instance.name = name
    instance.signature = signature
    instance.plugin = plugin
    instance.funcs = funcs
    return instance

# for python functions being executed by vs

cdef void __stdcall freeFunc(void *pobj) nogil:
    with gil:
        fobj = <object>pobj
        Py_DECREF(fobj)
        fobj = None

cdef void __stdcall publicFunction(const VSMap *inm, VSMap *outm, void *userData, VSCore *core, const VSAPI *vsapi) nogil:
    with gil:
        global _environment_id
        global _environment_id_stack
    
        d = <FuncData>userData
        _environment_id_stack.append(_environment_id)
        _environment_id = d.id
   
        try:
            m = mapToDict(inm, False, False, d.core, vsapi)
            ret = d(**m)
            if not isinstance(ret, dict):
                ret = {'val':ret}
            dictToMap(ret, outm, d.core, vsapi)
        except BaseException, e:
            emsg = str(e).encode('utf-8')
            vsapi.setError(outm, emsg)
        finally:
            _environment_id = _environment_id_stack.pop()

# for whole script evaluation and export
cdef public struct VPYScriptExport:
    void *pyenvdict
    void *errstr
    int id

cdef public api int vpy_createScript(VPYScriptExport *se) nogil:
    with gil:
        global _environment_id
        global _environment_id_stack
        _environment_id_stack.append(_environment_id)
        _environment_id = se.id
        try:
            evaldict = {}
            Py_INCREF(evaldict)
            se.pyenvdict = <void *>evaldict
            global _stored_outputs
            _stored_outputs[se.id] = {}

        except:
            errstr = 'Unspecified Python exception' + '\n' + traceback.format_exc()
            errstr = errstr.encode('utf-8')
            Py_INCREF(errstr)
            se.errstr = <void *>errstr
            return 1
        finally:
            _environment_id = _environment_id_stack.pop()
        return 0         
    
cdef public api int vpy_evaluateScript(VPYScriptExport *se, const char *script, const char *scriptFilename, int flags) nogil:
    with gil:
        global _environment_id
        global _environment_id_stack
        _environment_id_stack.append(_environment_id)
        _environment_id = se.id
        orig_path = None
        try:
            evaldict = {}
            if se.pyenvdict:
                evaldict = <dict>se.pyenvdict
            else:
                Py_INCREF(evaldict)
                se.pyenvdict = <void *>evaldict
                global _stored_outputs
                _stored_outputs[se.id] = {}

            fn = scriptFilename.decode('utf-8')

            # don't set a filename if NULL is passed
            if fn != '<string>':
                abspath = os.path.abspath(fn)
                evaldict['__file__'] = abspath
                if flags & 1:
                    orig_path = os.getcwd()
                    os.chdir(os.path.dirname(abspath))

            evaldict['__name__'] = "__vapoursynth__"
            
            if se.errstr:
                errstr = <bytes>se.errstr
                se.errstr = NULL
                Py_DECREF(errstr)
                errstr = None

            comp = compile(script.decode('utf-8-sig'), fn, 'exec')
            exec(comp) in evaldict

        except BaseException, e:
            errstr = 'Python exception: ' + str(e) + '\n' + traceback.format_exc()
            errstr = errstr.encode('utf-8')
            Py_INCREF(errstr)
            se.errstr = <void *>errstr
            return 2
        except:
            errstr = 'Unspecified Python exception' + '\n' + traceback.format_exc()
            errstr = errstr.encode('utf-8')
            Py_INCREF(errstr)
            se.errstr = <void *>errstr
            return 1
        finally:
            _environment_id = _environment_id_stack.pop()
            if orig_path is not None:
                os.chdir(orig_path)
        return 0

cdef public api int vpy_evaluateFile(VPYScriptExport *se, const char *scriptFilename, int flags) nogil:
    with gil:
        if not se.pyenvdict:
            evaldict = {}
            Py_INCREF(evaldict)
            se.pyenvdict = <void *>evaldict
            global _stored_outputs
            _stored_outputs[se.id] = {}

        try:
            with open(scriptFilename.decode('utf-8'), 'rb') as f:
                script = f.read(1024*1024*16)
            return vpy_evaluateScript(se, script, scriptFilename, flags)
        except BaseException, e:
            errstr = 'File reading exception:\n' + str(e)
            errstr = errstr.encode('utf-8')
            Py_INCREF(errstr)
            se.errstr = <void *>errstr
            return 2
        except:
            errstr = 'Unspecified file reading exception'
            errstr = errstr.encode('utf-8')
            Py_INCREF(errstr)
            se.errstr = <void *>errstr
            return 1

cdef public api void vpy_freeScript(VPYScriptExport *se) nogil:
    with gil:
        vpy_clearEnvironment(se)
        if se.pyenvdict:
            evaldict = <dict>se.pyenvdict
            evaldict.clear()
            se.pyenvdict = NULL
            Py_DECREF(evaldict)
            evaldict = None

        if se.errstr:
            errstr = <bytes>se.errstr
            se.errstr = NULL
            Py_DECREF(errstr)
            errstr = None

        try:
            global _cores
            del _cores[se.id]
        except:
            pass

        gc.collect()

cdef public api char *vpy_getError(VPYScriptExport *se) nogil:
    if not se.errstr:
        return NULL
    with gil:
        errstr = <bytes>se.errstr
        return errstr

cdef public api VSNodeRef *vpy_getOutput(VPYScriptExport *se, int index) nogil:
    with gil:
        evaldict = <dict>se.pyenvdict
        node = None
        try:
            global _stored_outputs
            node = _stored_outputs[se.id][index]
        except:
            return NULL

        if isinstance(node, VideoNode):
            return (<VideoNode>node).funcs.cloneNodeRef((<VideoNode>node).node)
        else:
            return NULL

cdef public api int vpy_clearOutput(VPYScriptExport *se, int index) nogil:
    with gil:
        try:
            global _stored_outputs
            del _stored_outputs[se.id][index]
        except:
            return 1
        return 0

cdef public api VSCore *vpy_getCore(VPYScriptExport *se) nogil:
    with gil:
        try:
            core = vsscript_get_core_internal(se.id)
            if core is not None:
                return (<Core>core).core
            else:
                return NULL
        except:
            return NULL

cdef public api const VSAPI *vpy_getVSApi() nogil:
    global _vsapi
    if _vsapi == NULL:
        _vsapi = getVapourSynthAPI(_api_version)
    return _vsapi

cdef public api int vpy_getVariable(VPYScriptExport *se, const char *name, VSMap *dst) nogil:
    with gil:
        if vpy_getVSApi() == NULL:
            return 1
        evaldict = <dict>se.pyenvdict
        try:
            dname = name.decode('utf-8')
            read_var = { dname:evaldict[dname]}
            core = vsscript_get_core_internal(se.id)
            dictToMap(read_var, dst, core, vpy_getVSApi())
            return 0
        except:
            return 1

cdef public api int vpy_setVariable(VPYScriptExport *se, const VSMap *vars) nogil:
    with gil:
        if vpy_getVSApi() == NULL:
            return 1
        evaldict = <dict>se.pyenvdict
        
        core = vsscript_get_core_internal(se.id)
        new_vars = mapToDict(vars, False, False, core, vpy_getVSApi())
        for key in new_vars:
            evaldict[key] = new_vars[key]
        return 0

cdef public api int vpy_clearVariable(VPYScriptExport *se, const char *name) nogil:
    with gil:
        evaldict = <dict>se.pyenvdict
        try:
            del evaldict[name.decode('utf-8')]
        except:
            return 1
        return 0

cdef public api void vpy_clearEnvironment(VPYScriptExport *se) nogil:
    with gil:
        evaldict = <dict>se.pyenvdict
        for key in evaldict:
            evaldict[key] = None
        evaldict.clear()
        try:
            global _stored_outputs
            del _stored_outputs[se.id]
        except:
            pass
        gc.collect()

cdef public api int vpy_initVSScript() nogil:
    with gil:
        if vpy_getVSApi() == NULL:
            return 1
        global _using_vsscript
        _using_vsscript = True
        return 0<|MERGE_RESOLUTION|>--- conflicted
+++ resolved
@@ -1366,11 +1366,6 @@
     return instance
 
 cdef class Function(object):
-<<<<<<< HEAD
-    cdef readonly Plugin plugin
-=======
-
->>>>>>> a78c5c2f
     cdef const VSAPI *funcs
     cdef readonly Plugin plugin
     cdef readonly str name
