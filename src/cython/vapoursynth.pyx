--- conflicted
+++ resolved
@@ -755,17 +755,10 @@
                 newval = funcs.propGetFloat(map, retkey, y, NULL)
             elif proptype == 's':
                 newval = funcs.propGetData(map, retkey, y, NULL)
-<<<<<<< HEAD
             elif proptype == 'c' or proptype == 'a':
-                c = get_core()
+                c = _get_core()
                 newval = createNode(funcs.propGetNode(map, retkey, y, NULL), funcs, c)
                 
-=======
-            elif proptype =='c':
-                c = _get_core()
-                newval = createVideoNode(funcs.propGetNode(map, retkey, y, NULL), funcs, c)
-
->>>>>>> 95015d36
                 if add_cache and not (newval.flags & vapoursynth.nfNoCache):
                     if isinstance(newval, VideoNode):
                         newval = c.std.Cache(clip=newval)
@@ -1071,13 +1064,8 @@
                 ol.append(data[:self.funcs.propGetDataSize(m, b, i, NULL)])
         elif t == 'c' or t == 'a':
             for i in range(numelem):
-<<<<<<< HEAD
-                ol.append(createNode(self.funcs.propGetNode(m, b, i, NULL), self.funcs, get_core()))
+                ol.append(createNode(self.funcs.propGetNode(m, b, i, NULL), self.funcs, _get_core()))
         elif t == 'v' or t == 'w':
-=======
-                ol.append(createVideoNode(self.funcs.propGetNode(m, b, i, NULL), self.funcs, _get_core()))
-        elif t == 'v':
->>>>>>> 95015d36
             for i in range(numelem):
                 ol.append(createConstFrame(self.funcs.propGetFrame(m, b, i, NULL), self.funcs, self.core))
         elif t == 'm':
