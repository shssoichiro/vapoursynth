--- conflicted
+++ resolved
@@ -1,8 +1,7 @@
-<<<<<<< HEAD
-#define Version '52'
+#define Version '53'
 #define VersionExtra '-audio6'
-#define PythonVersion '3.8'
-#define PythonCompactVersion '38'
+#define PythonVersion '3.9'
+#define PythonCompactVersion '39'
 
 #ifndef InstallerBits
   #define InstallerBits '64'
@@ -197,7 +196,7 @@
 
 [Code]
 
-const VSRuntimeVersion = '14.27.29016';
+const VSRuntimeVersion = '14.28.29913';
 
 type
   TPythonPath = record
@@ -519,521 +518,4 @@
     RemovePath(ExpandConstant('{app}\core'));
     RemovePath(ExpandConstant('{app}\vsrepo'));
   end;
-end;
-=======
-#define Version '53'
-#define VersionExtra ''
-#define PythonVersion '3.9'
-#define PythonCompactVersion '39'
-
-#ifndef InstallerBits
-  #define InstallerBits '64'
-#endif
-#define InstallerBitsInt = Int(InstallerBits)
-
-#if InstallerBitsInt == 64
-  #define AppName 'VapourSynth (64-bits)'
-  #define AppId 'VapourSynth'
-  #define RegistryPath 'SOFTWARE\VapourSynth'
-  #define SourceBinaryPath '..\msvc_project\x64\Release'
-  #define WheelFilename(Version) 'VapourSynth-' + Version + '-cp' + PythonCompactVersion + '-cp' + PythonCompactVersion + '-win_amd64.whl'
-#else
-  #define AppName 'VapourSynth (32-bits)'
-  #define AppId 'VapourSynth-32'
-  #define RegistryPath 'SOFTWARE\VapourSynth-32'
-  #define SourceBinaryPath '..\msvc_project\Release'
-  #define WheelFilename(Version) 'VapourSynth-' + Version + '-cp' + PythonCompactVersion + '-cp' + PythonCompactVersion + '-win32.whl'
-#endif
-
-[Setup]
-OutputDir=Compiled
-OutputBaseFilename=VapourSynth{#= InstallerBits}-R{#= Version}{#= VersionExtra}
-Compression=lzma2/max
-SolidCompression=yes
-VersionInfoDescription={#= AppName} R{#= Version}{#= VersionExtra} Installer
-AppId={#= AppId}
-AppName={#= AppName} R{#= Version}{#= VersionExtra}
-AppVersion=R{#= Version}{#= VersionExtra}
-AppVerName={#= AppName} R{#= Version}{#= VersionExtra}
-AppPublisher=Fredrik Mellbin
-AppPublisherURL=http://www.vapoursynth.com/
-AppSupportURL=http://www.vapoursynth.com/
-AppUpdatesURL=http://www.vapoursynth.com/
-VersionInfoVersion=1.{#= Version}.0.0
-DefaultDirName={autopf}\{#= AppId}
-DefaultGroupName={#= AppName}
-AllowCancelDuringInstall=no
-AllowNoIcons=yes
-AllowUNCPath=no
-MinVersion=6.0
-UsePreviousPrivileges=yes
-PrivilegesRequired=admin
-PrivilegesRequiredOverridesAllowed=dialog
-WizardStyle=modern
-FlatComponentsList=yes
-ChangesEnvironment=yes
-#if InstallerBitsInt == 64
-ArchitecturesAllowed=x64
-ArchitecturesInstallIn64BitMode=x64
-#endif
-
-[Languages]
-Name: "en"; MessagesFile: "compiler:Default.isl"
-
-[Types]
-Name: Full; Description: Full installation; Flags: iscustom
-
-[Components]
-Name: "vscore"; Description: "VapourSynth {#= InstallerBits}-bit R{#= Version}{#= VersionExtra}"; Types: Full; Check: HasPython; Flags: fixed disablenouninstallwarning
-Name: "vsrepo"; Description: "VSRepo Package Manager"; Types: Full; Flags: disablenouninstallwarning
-Name: "docs"; Description: "VapourSynth Documentation"; Types: Full; Flags: disablenouninstallwarning
-Name: "sdk"; Description: "VapourSynth SDK"; Flags: disablenouninstallwarning; Types: Full
-Name: "pismo"; Description: "Pismo PFM Runtime (required for AVFS)"; Types: Full; Flags: disablenouninstallwarning
-Name: "vsruntimes"; Description: "Visual Studio 2019 Runtime"; Types: Full; Check: IsAdminInstallMode; Flags: disablenouninstallwarning
-
-[Tasks]
-Name: newvpyfile; Description: "Add 'New VapourSynth Python Script' option to shell context menu"; GroupDescription: "VapourSynth:"; Components: vscore
-Name: vscorepath; Description: "Add VSPipe and AVFS to PATH"; GroupDescription: "VapourSynth:"; Components: vscore
-Name: vsrepoupdate; Description: "Update VSRepo package list"; GroupDescription: "VSRepo:"; Components: vsrepo
-Name: vsrepopath; Description: "Add VSRepo to PATH"; GroupDescription: "VSRepo:"; Components: vsrepo
-
-[Run]
-Filename: {code:GetPythonExecutable}; Parameters: "-m pip install ""{app}\python\{#= WheelFilename(Version)}"""; Flags: runhidden; Components: vscore
-Filename: "{app}\pismo\pfm-192-vapoursynth-win.exe"; Parameters: "install"; Check: IsAdminInstallMode; Flags: runhidden; Components: pismo
-Filename: {code:GetPythonExecutable}; Parameters: """{app}\vsrepo\vsrepo.py"" update"; Flags: runhidden runasoriginaluser; Components: vsrepo
-
-[UninstallRun]
-Filename: {code:GetPythonExecutable}; Parameters: "-m pip uninstall -y VapourSynth"; Flags: runhidden; Components: vscore
-
-[Files]
-;core binaries
-Source: template.vpy; DestDir: {app}; Flags: ignoreversion uninsrestartdelete restartreplace; Components: vscore
-Source: ..\dist\{#= WheelFilename(Version)}; DestDir: {app}\python; Flags: ignoreversion uninsrestartdelete restartreplace; Components: vscore
-
-Source: {#= SourceBinaryPath}\vapoursynth.dll; DestDir: {app}\core; Flags: ignoreversion uninsrestartdelete restartreplace; Components: vscore
-Source: {#= SourceBinaryPath}\vapoursynth.pdb; DestDir: {app}\core; Flags: ignoreversion uninsrestartdelete restartreplace; Components: vscore
-Source: {#= SourceBinaryPath}\avfs.exe; DestDir: {app}\core; Flags: ignoreversion uninsrestartdelete restartreplace; Components: vscore
-Source: {#= SourceBinaryPath}\vspipe.exe; DestDir: {app}\core; Flags: ignoreversion uninsrestartdelete restartreplace; Components: vscore
-Source: {#= SourceBinaryPath}\vsvfw.dll; DestDir: {app}\core; Flags: ignoreversion uninsrestartdelete restartreplace; Components: vscore
-Source: {#= SourceBinaryPath}\vsscript.dll; DestDir: {app}\core; Flags: ignoreversion uninsrestartdelete restartreplace; Components: vscore
-
-;vsrepo
-Source: ..\vsrepo\vsrepo.py; DestDir: {app}\vsrepo; Flags: ignoreversion uninsrestartdelete restartreplace; Components: vsrepo
-Source: ..\vsrepo\vsgenstubs\__init__.py; DestDir: {app}\vsrepo\vsgenstubs; Flags: ignoreversion uninsrestartdelete restartreplace; Components: vsrepo
-Source: ..\vsrepo\vsgenstubs\_vapoursynth.part.pyi; DestDir: {app}\vsrepo\vsgenstubs; Flags: ignoreversion uninsrestartdelete restartreplace; Components: vsrepo
-Source: 7z.exe; DestDir: {app}\vsrepo; Flags: ignoreversion uninsrestartdelete restartreplace; Components: vsrepo
-Source: 7z.dll; DestDir: {app}\vsrepo; Flags: ignoreversion uninsrestartdelete restartreplace; Components: vsrepo
-
-;docs
-Source: ..\doc\_build\html\*; DestDir: {app}\docs; Flags: ignoreversion uninsrestartdelete restartreplace recursesubdirs; Components: docs
-
-;sdk
-Source: ..\include\VapourSynth.h; DestDir: {app}\sdk\include\vapoursynth; Flags: ignoreversion uninsrestartdelete restartreplace; Components: sdk
-Source: ..\include\VSHelper.h; DestDir: {app}\sdk\include\vapoursynth; Flags: ignoreversion uninsrestartdelete restartreplace; Components: sdk
-Source: ..\include\VSScript.h; DestDir: {app}\sdk\include\vapoursynth; Flags: ignoreversion uninsrestartdelete restartreplace; Components: sdk
-Source: ..\msvc_project\Release\vsscript.lib; DestDir: {app}\sdk\lib32; Flags: ignoreversion uninsrestartdelete restartreplace; Components: sdk
-Source: ..\msvc_project\x64\Release\vsscript.lib; DestDir: {app}\sdk\lib64; Flags: ignoreversion uninsrestartdelete restartreplace; Components: sdk
-Source: ..\msvc_project\Release\vapoursynth.lib; DestDir: {app}\sdk\lib32; Flags: ignoreversion uninsrestartdelete restartreplace; Components: sdk
-Source: ..\msvc_project\x64\Release\vapoursynth.lib; DestDir: {app}\sdk\lib64; Flags: ignoreversion uninsrestartdelete restartreplace; Components: sdk
-Source: ..\sdk\filter_skeleton.c; DestDir: {app}\sdk\examples; Flags: ignoreversion uninsrestartdelete restartreplace; Components: sdk
-Source: ..\sdk\invert_example.c; DestDir: {app}\sdk\examples; Flags: ignoreversion uninsrestartdelete restartreplace; Components: sdk
-Source: ..\sdk\vsscript_example.c; DestDir: {app}\sdk\examples; Flags: ignoreversion uninsrestartdelete restartreplace; Components: sdk
-
-;bundled plugins
-Source: Plugins{#= InstallerBits}\*; DestDir: {app}\core\plugins; Flags: ignoreversion uninsrestartdelete restartreplace; Components: vscore
-Source: {#= SourceBinaryPath}\AvsCompat.dll; DestDir: {app}\core\plugins; Flags: ignoreversion uninsrestartdelete restartreplace; Components: vscore
-Source: {#= SourceBinaryPath}\EEDI3.dll; DestDir: {app}\core\plugins; Flags: ignoreversion uninsrestartdelete restartreplace; Components: vscore
-Source: {#= SourceBinaryPath}\MiscFilters.dll; DestDir: {app}\core\plugins; Flags: ignoreversion uninsrestartdelete restartreplace; Components: vscore
-Source: {#= SourceBinaryPath}\Morpho.dll; DestDir: {app}\core\plugins; Flags: ignoreversion uninsrestartdelete restartreplace; Components: vscore
-Source: {#= SourceBinaryPath}\RemoveGrainVS.dll; DestDir: {app}\core\plugins; Flags: ignoreversion uninsrestartdelete restartreplace; Components:vscore
-Source: {#= SourceBinaryPath}\Vinverse.dll; DestDir: {app}\core\plugins; Flags: ignoreversion uninsrestartdelete restartreplace; Components: vscore
-Source: {#= SourceBinaryPath}\VIVTC.dll; DestDir: {app}\core\plugins; Flags: ignoreversion uninsrestartdelete restartreplace; Components: vscore
-
-;pismo installer
-Source: "pfm-192-vapoursynth-win.exe"; DestDir: {app}\pismo; Flags: ignoreversion uninsrestartdelete restartreplace; Components: pismo
-
-; Create the general autoload directory
-[Dirs]
-Name: "{app}\plugins"; Flags: uninsalwaysuninstall; Components: vscore
-
-[Icons]
-Name: {group}\VapourSynth Website; Filename: http://www.vapoursynth.com/; Components: vscore
-Name: {group}\Documentation (Local); Filename: {app}\docs\index.html; Components: docs
-Name: {group}\Documentation (Online); Filename: http://www.vapoursynth.com/doc/
-Name: {group}\Global Autoload Directory; Filename: {app}\plugins; Check: IsAdminInstallMode; Components: vscore
-Name: {group}\User Autoload Directory; Filename: %APPDATA%\VapourSynth\plugins{#= InstallerBits}; Components: vscore
-Name: {group}\VapourSynth SDK; Filename: {app}\sdk; Components: sdk
-
-[Registry]
-Root: HKA; Subkey: {#= RegistryPath}; ValueType: string; ValueName: "Version"; ValueData: {#= Version}; Flags: uninsdeletevalue uninsdeletekeyifempty; Components: vscore
-Root: HKA; Subkey: {#= RegistryPath}; ValueType: string; ValueName: "Path"; ValueData: "{app}"; Flags: uninsdeletevalue uninsdeletekeyifempty; Components: vscore
-Root: HKA; Subkey: {#= RegistryPath}; ValueType: string; ValueName: "CorePlugins"; ValueData: "{app}\core\plugins"; Flags: uninsdeletevalue uninsdeletekeyifempty; Components: vscore
-Root: HKA; Subkey: {#= RegistryPath}; ValueType: string; ValueName: "Plugins"; ValueData: "{app}\plugins"; Flags: uninsdeletevalue uninsdeletekeyifempty; Components: vscore
-Root: HKA; Subkey: {#= RegistryPath}; ValueType: string; ValueName: "VapourSynthDLL"; ValueData: "{app}\core\vapoursynth.dll"; Flags: uninsdeletevalue uninsdeletekeyifempty; Components: vscore
-Root: HKA; Subkey: {#= RegistryPath}; ValueType: string; ValueName: "VSScriptDLL"; ValueData: "{app}\core\vsscript.dll"; Flags: uninsdeletevalue uninsdeletekeyifempty; Components: vscore
-Root: HKA; Subkey: {#= RegistryPath}; ValueType: string; ValueName: "VSPipeEXE"; ValueData: "{app}\core\vspipe.exe"; Flags: uninsdeletevalue uninsdeletekeyifempty; Components: vscore
-Root: HKA; Subkey: {#= RegistryPath}; ValueType: string; ValueName: "VSRepoPY"; ValueData: "{app}\vsrepo\vsrepo.py"; Flags: uninsdeletevalue uninsdeletekeyifempty; Components: vsrepo
-Root: HKA; Subkey: {#= RegistryPath}; ValueType: string; ValueName: "PythonPath"; ValueData: "{code:GetPythonPath}"; Flags: uninsdeletevalue uninsdeletekeyifempty; Components: vscore
-
-; Write compatibility values, deprecated since R46 when the installers were split
-#if InstallerBitsInt == 32
-Root: HKLM; Subkey: SOFTWARE\VapourSynth; ValueType: string; ValueName: "Version"; ValueData: {#= Version}; Check: IsAdminInstallMode; Flags: uninsdeletevalue uninsdeletekeyifempty; Components: vscore
-Root: HKLM; Subkey: SOFTWARE\VapourSynth; ValueType: string; ValueName: "Path"; ValueData: "{app}"; Check: IsAdminInstallMode; Flags: uninsdeletevalue uninsdeletekeyifempty; Components: vscore
-Root: HKLM; Subkey: SOFTWARE\VapourSynth; ValueType: string; ValueName: "CorePlugins"; ValueData: "{app}\core\plugins"; Check: IsAdminInstallMode; Flags: uninsdeletevalue uninsdeletekeyifempty; Components: vscore
-Root: HKLM; Subkey: SOFTWARE\VapourSynth; ValueType: string; ValueName: "Plugins"; ValueData: "{app}\plugins"; Check: IsAdminInstallMode; Flags: uninsdeletevalue uninsdeletekeyifempty; Components: vscore
-Root: HKLM; Subkey: SOFTWARE\VapourSynth; ValueType: string; ValueName: "VapourSynthDLL"; ValueData: "{app}\core\vapoursynth.dll"; Check: IsAdminInstallMode; Flags: uninsdeletevalue uninsdeletekeyifempty; Components: vscore
-Root: HKLM; Subkey: SOFTWARE\VapourSynth; ValueType: string; ValueName: "VSScriptDLL"; ValueData: "{app}\core\vsscript.dll"; Check: IsAdminInstallMode; Flags: uninsdeletevalue uninsdeletekeyifempty; Components: vscore
-Root: HKLM; Subkey: SOFTWARE\VapourSynth; ValueType: string; ValueName: "PythonPath"; ValueData: "{code:GetPythonPath}"; Check: IsAdminInstallMode; Flags: uninsdeletevalue uninsdeletekeyifempty; Components: vscore
-#endif
-
-; new vpy file shortcut task
-Root: HKA; Subkey: SOFTWARE\Classes\.vpy\ShellNew; ValueType: string; ValueName: "FileName"; ValueData: "{app}\template.vpy"; Flags: uninsdeletevalue uninsdeletekeyifempty; Tasks: newvpyfile
-
-; vfw
-Root: HKA; Subkey: SOFTWARE\Classes\CLSID\{{58F74CA0-BD0E-4664-A49B-8D10E6F0C131}; ValueType: string; ValueName: ""; ValueData: "VapourSynth"; Flags: uninsdeletevalue uninsdeletekeyifempty; Components: vscore
-Root: HKA; Subkey: SOFTWARE\Classes\CLSID\{{58F74CA0-BD0E-4664-A49B-8D10E6F0C131}\InProcServer32; ValueType: string; ValueName: ""; ValueData: "{app}\core\vsvfw.dll"; Flags: uninsdeletevalue uninsdeletekeyifempty; Components: vscore
-Root: HKA; Subkey: SOFTWARE\Classes\CLSID\{{58F74CA0-BD0E-4664-A49B-8D10E6F0C131}\InProcServer32; ValueType: string; ValueName: "ThreadingModel"; ValueData: "Apartment"; Flags: uninsdeletevalue uninsdeletekeyifempty; Components: vscore
-Root: HKA; Subkey: SOFTWARE\Classes\Media Type\Extensions\.vpy; ValueType: string; ValueName: ""; ValueData: ""; Flags: uninsdeletevalue uninsdeletekeyifempty; Components: vscore
-Root: HKA; Subkey: SOFTWARE\Classes\Media Type\Extensions\.vpy; ValueType: string; ValueName: "Source Filter"; ValueData: "{{D3588AB0-0781-11CE-B03A-0020AF0BA770}"; Flags: uninsdeletevalue uninsdeletekeyifempty; Components: vscore
-Root: HKA; Subkey: SOFTWARE\Classes\.vpy; ValueType: string; ValueName: ""; ValueData: "vpyfile"; Flags: uninsdeletevalue uninsdeletekeyifempty; Components: vscore
-Root: HKA; Subkey: SOFTWARE\Classes\vpyfile; ValueType: string; ValueName: ""; ValueData: "VapourSynth Python Script"; Flags: uninsdeletevalue uninsdeletekeyifempty; Components: vscore
-Root: HKA; Subkey: SOFTWARE\Classes\vpyfile\DefaultIcon; ValueType: string; ValueName: ""; ValueData: "{app}\core\vsvfw.dll,0"; Flags: uninsdeletevalue uninsdeletekeyifempty; Components: vscore
-Root: HKA; Subkey: SOFTWARE\Classes\AVIFile\Extensions\VPY; ValueType: string; ValueName: ""; ValueData: "{{58F74CA0-BD0E-4664-A49B-8D10E6F0C131}"; Flags: uninsdeletevalue uninsdeletekeyifempty; Components: vscore
-
-; PATH
-Root: HKLM; Subkey: "SYSTEM\CurrentControlSet\Control\Session Manager\Environment"; ValueType: expandsz; ValueName: "PATH"; ValueData: "{olddata};{app}\core"; Check: IsAdminInstallMode; Tasks: vscorepath
-Root: HKCU; Subkey: "Environment"; ValueType: expandsz; ValueName: "PATH"; ValueData: "{olddata};{app}\core"; Check: not IsAdminInstallMode; Tasks: vscorepath
-Root: HKLM; Subkey: "SYSTEM\CurrentControlSet\Control\Session Manager\Environment"; ValueType: expandsz; ValueName: "PATH"; ValueData: "{olddata};{app}\vsrepo"; Check: IsAdminInstallMode; Tasks: vsrepopath
-Root: HKCU; Subkey: "Environment"; ValueType: expandsz; ValueName: "PATH"; ValueData: "{olddata};{app}\vsrepo"; Check: not IsAdminInstallMode; Tasks: vsrepopath
-
-#include "scripts\products.iss"
-#include "scripts\products\stringversion.iss"
-#include "scripts\products\msiproduct.iss"
-#include "scripts\products\vcredist2017.iss"
-
-[Code]
-
-const VSRuntimeVersion = '14.28.29913';
-
-type
-  TPythonPath = record
-    DisplayName: string;
-    InstallPath: string;
-    ExecutablePath: string;
-    Bitness: Integer;
-  end;
-
-var
-  RuntimesAdded: Boolean;
-  PythonInstallations: array of TPythonPath;
-  GlobalPythonInstallations: array of TPythonPath;
-  UserPythonInstallations: array of TPythonPath;
-  PythonPage: TWizardPage;
-  PythonList: TNewCheckListBox;
-  PythonPath: string;
-  PythonExecutable: string;
-    
-function HasPython: Boolean;
-var
-  Counter: Integer;
-begin
-  Result := False;
-  for Counter := 0 to GetArrayLength(PythonInstallations) - 1 do
-    if PythonInstallations[Counter].Bitness = {#InstallerBitsInt} then
-      Result := True;
-end;
-
-procedure GetPythonInstallations2(var DestArray: array of TPythonPath; RegRoot: Integer; RegPath: string; AssumeBitness: Integer);
-var
-  Names, Tags: TArrayOfString;
-  Nc, Tc: Integer;
-  RegPathTemp: string;
-  Temp: string;
-  DisplayName, InstallPath, ExecutablePath: string;
-  Bitness: Integer;
-begin
-  if RegGetSubkeyNames(RegRoot, RegPath, Names) then
-  begin
-    for Nc := 0 to GetArrayLength(Names) - 1 do
-    begin
-      if RegGetSubkeyNames(RegRoot, RegPath + '\' + Names[Nc], Tags) then
-      begin
-        for Tc := 0 to GetArrayLength(Tags) - 1 do
-        begin
-          RegPathTemp := RegPath + '\' + Names[Nc] + '\' + Tags[Tc];
-          Bitness := AssumeBitness;
-          if (not RegQueryStringValue(RegRoot, RegPathTemp, 'SysVersion', Temp)) or (Temp <> '{#PythonVersion}') then
-            continue;
-          if RegQueryStringValue(RegRoot, RegPathTemp, 'SysArchitecture', Temp) then
-          begin
-            if Temp = '32bit' then
-              Bitness := 32
-            else if Temp = '64bit' then
-              Bitness := 64;              
-          end;
-
-          if Bitness = {#InstallerBitsInt} then
-          begin
-            if RegQueryStringValue(RegRoot, RegPathTemp, 'DisplayName', DisplayName)
-              and RegQueryStringValue(RegRoot, RegPathTemp + '\InstallPath', '', InstallPath)
-              and RegQueryStringValue(RegRoot, RegPathTemp + '\InstallPath', 'ExecutablePath', ExecutablePath)
-              and (DisplayName <> '') and (InstallPath <> '') and (ExecutablePath <> '') then
-            begin
-               SetArrayLength(DestArray, GetArrayLength(DestArray) + 1);
-               DestArray[GetArrayLength(DestArray) - 1].DisplayName := DisplayName;
-               DestArray[GetArrayLength(DestArray) - 1].InstallPath := InstallPath;
-               DestArray[GetArrayLength(DestArray) - 1].ExecutablePath := ExecutablePath;
-               DestArray[GetArrayLength(DestArray) - 1].Bitness := Bitness;
-            end;
-          end;
-        end;
-      end;
-    end;
-  end;  
-end;
-
-procedure GetPythonInstallations;
-begin
-  GetPythonInstallations2(UserPythonInstallations, HKCU, 'SOFTWARE\Python', 0);
-  GetPythonInstallations2(GlobalPythonInstallations, HKLM, 'SOFTWARE\Python', {#InstallerBitsInt}); 
-end;
-
-procedure PopulatePythonInstallations(List: TNewCheckListBox);
-var
-  Counter: Integer;
-  First: Boolean;
-begin
-  List.Items.Clear;
-  First := True;
-  for Counter := 0 to GetArrayLength(PythonInstallations) - 1 do
-    if PythonInstallations[Counter].Bitness = {#InstallerBitsInt} then
-      with PythonInstallations[Counter] do
-      begin
-        List.AddRadioButton(DisplayName, '(' + InstallPath + ')', 0, First, True, TObject(Counter));
-        First := False;
-      end;
-end;
-
-/////////////////////////////////////////////////////////////////////
-
-procedure RemovePath(Path: string);
-var
-  Paths: string;
-  P: Integer;
-  RegPath: string;
-begin
-  if IsAdminInstallMode then
-    RegPath := 'SYSTEM\CurrentControlSet\Control\Session Manager\Environment'
-  else
-    RegPath := 'Environment';
-  
-  if not RegQueryStringValue(HKA, RegPath, 'Path', Paths) then
-  begin
-    Log('PATH not found');
-  end
-    else
-  begin
-    Log(Format('PATH is [%s]', [Paths]));
-
-    P := Pos(';' + Uppercase(Path) + ';', ';' + Uppercase(Paths) + ';');
-    if P = 0 then
-    begin
-      Log(Format('Path [%s] not found in PATH', [Path]));
-    end
-      else
-    begin
-      if P > 1 then P := P - 1;
-      Delete(Paths, P, Length(Path) + 1);
-      Log(Format('Path [%s] removed from PATH => [%s]', [Path, Paths]));
-
-      if RegWriteStringValue(HKA, RegPath, 'Path', Paths) then
-      begin
-        Log('PATH written');
-      end
-        else
-      begin
-        Log('Error writing PATH');
-      end;
-    end;
-  end;
-end;
-
-/////////////////////////////////////////////////////////////////////
-
-function InitializeSetup: Boolean;
-var
-  HasOtherPython: Boolean;
-  ErrCode: Integer;
-begin
-  RuntimesAdded := False;
-  PythonList := nil;
-  GetPythonInstallations;
-  if IsAdminInstallMode then
-  begin
-    PythonInstallations := GlobalPythonInstallations;
-    HasOtherPython := GetArrayLength(UserPythonInstallations) > 0;
-  end
-  else
-  begin
-    PythonInstallations := UserPythonInstallations;
-    HasOtherPython := GetArrayLength(GlobalPythonInstallations) > 0;
-  end;
-
-  Result := GetArrayLength(PythonInstallations) > 0; 
-
-  if not Result and not HasOtherPython then
-      MsgBox('No suitable Python {#PythonVersion} ({#InstallerBits}-bit) installation found. The installer will now exit.', mbCriticalError, MB_OK)
-  else if not Result and IsAdminInstallMode then
-      MsgBox('Python {#PythonVersion} ({#InstallerBits}-bit) is installed for the current user only. Run the installer again and select "Install for me only" or install Python for all users.', mbCriticalError, MB_OK)
-  else if not Result and not IsAdminInstallMode then
-      MsgBox('Python {#PythonVersion} ({#InstallerBits}-bit) is installed for all users. Run the installer again and select "Install for all users" or install Python for the current user only.', mbCriticalError, MB_OK);
-      
-  if not IsAdminInstallMode and not vcredist2017installed(VSRuntimeVersion) then
-      if MsgBox('No recent Visual Studio 2019 Runtime installed.If you proceed with the install it is very likely the installation won''t work.'#13#10#13#10'Go to the download website now?', mbError, MB_YESNO) = IDYES then
-          ShellExec('open', 'https://visualstudio.microsoft.com/downloads/?q=redistributable', '', '', SW_SHOW, ewNoWait, ErrCode);
-end;
-
-procedure WizardFormOnResize(Sender: TObject);
-begin
-  with PythonList do
-  begin
-    Parent := PythonPage.Surface;
-    Left := ScaleX(0);
-    Top := ScaleY(0);
-    Width := PythonPage.Surface.Width - ScaleX(0) * 2;
-    Height := PythonPage.Surface.Height;
-  end;
-end;
-
-procedure InitializeWizard();
-begin
-  PythonPage := CreateCustomPage(wpSelectComponents, 'Select Python Installation', 'Select which Python installation to use');
-  PythonList := TNewCheckListBox.Create(PythonPage);
-  
-  with PythonList do
-  begin
-    Parent := PythonPage.Surface;
-    Left := ScaleX(0);
-    Top := ScaleY(0);
-    Width := PythonPage.Surface.Width - ScaleX(0) * 2;
-    Height := PythonPage.Surface.Height;     
-  end; 
-
-  WizardForm.OnResize := @WizardFormOnResize;
-end;
-
-function GetPythonPath(Param: string): String;
-begin
-  Result := PythonPath;
-end;
-
-function GetPythonExecutable(Param: string): String;
-begin
-    Result := PythonExecutable;
-end;
-
-/////////////////////////////////////////////////////////////////////
-function GetUninstallString: String;
-var
-  sUnInstPath: String;
-  sUnInstallString: String;
-begin
-  sUnInstPath := ExpandConstant('Software\Microsoft\Windows\CurrentVersion\Uninstall\{#emit SetupSetting("AppId")}_is1');
-  sUnInstallString := '';
-  RegQueryStringValue(HKA, sUnInstPath, 'UninstallString', sUnInstallString)
-  Result := sUnInstallString;
-end;
-
-
-/////////////////////////////////////////////////////////////////////
-function IsUpgrade: Boolean;
-begin
-  Result := (GetUninstallString() <> '');
-end;
-
-
-/////////////////////////////////////////////////////////////////////
-function UnInstallOldVersion: Integer;
-var
-  sUnInstallString: String;
-  iResultCode: Integer;
-begin
-// Return Values:
-// 1 - uninstall string is empty
-// 2 - error executing the UnInstallString
-// 3 - successfully executed the UnInstallString
-
-  // default return value
-  Result := 0;
-
-  // get the uninstall string of the old app
-  sUnInstallString := GetUninstallString();
-  if sUnInstallString <> '' then begin
-    sUnInstallString := RemoveQuotes(sUnInstallString);
-    if Exec(sUnInstallString, '/SILENT /NORESTART /SUPPRESSMSGBOXES','', SW_HIDE, ewWaitUntilTerminated, iResultCode) then
-      Result := 3
-    else
-      Result := 2;
-  end
-  else
-    Result := 1;
-end;
-
-/////////////////////////////////////////////////////////////////////
-procedure CurStepChanged(CurStep: TSetupStep);
-begin
-  if CurStep=ssInstall then
-  begin
-    if IsUpgrade() then
-      UnInstallOldVersion();
-  end;
-end;
-
-/////////////////////////////////////////////////////////////////////
-function NextButtonClick(CurPageID: Integer): Boolean;
-var
-  Counter: Integer;
-  Idx: Integer;
-begin
-  Result := True;
-  if CurPageID = PythonPage.ID then
-  begin    
-    for Counter := 0 to PythonList.Items.Count - 1 do
-    begin
-      if PythonList.Checked[Counter] then
-      begin
-        Idx := Integer(PythonList.ItemObject[Counter]);
-        with PythonInstallations[Idx] do
-        begin
-          PythonPath := InstallPath;
-          PythonExecutable := ExecutablePath;
-        end;
-      end;
-    end;
-  end
-  else if CurPageID = wpSelectComponents then
-  begin    
-    PopulatePythonInstallations(PythonList); 
-  end
-  else if CurPageID = wpReady then
-  begin
-    if WizardIsComponentSelected('vsruntimes') and not RuntimesAdded then
-    begin
-      vcredist2017(VSRuntimeVersion);
-      RuntimesAdded := True;
-    end;
-    Result := NextButtonClick2(CurPageID);
-  end;
-end;
-
-/////////////////////////////////////////////////////////////////////
-
-procedure CurUninstallStepChanged(CurUninstallStep: TUninstallStep);
-begin
-  if CurUninstallStep = usUninstall then
-  begin
-    RemovePath(ExpandConstant('{app}\core'));
-    RemovePath(ExpandConstant('{app}\vsrepo'));
-  end;
-end;
->>>>>>> e5648491
+end;